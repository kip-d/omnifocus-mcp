--- conflicted
+++ resolved
@@ -33,7 +33,6 @@
   available: z.boolean().optional(),
   remainingCount: z.number().optional(),
   repetitionMethod: z.string().optional(),
-<<<<<<< HEAD
   repetitionRule: ExistingRepeatRuleSchema.optional(),
   primaryKey: z.string().optional(),
   
@@ -41,9 +40,6 @@
   taskStatus: z.string().optional(),
   blocked: z.boolean().optional(),
   next: z.boolean().optional()
-=======
-  primaryKey: z.string().optional(),
->>>>>>> 3d48fab8
 });
 
 // List tasks parameters - with coercion for MCP string inputs
@@ -95,7 +91,6 @@
   includeCompleted: coerceBoolean()
     .optional()
     .describe('Include completed tasks in results'),
-<<<<<<< HEAD
   
   // Advanced status filters
   taskStatus: z.enum(['Available', 'Blocked', 'Completed', 'Dropped', 'DueSoon', 'Next', 'Overdue'])
@@ -110,9 +105,6 @@
     .optional()
     .describe('Filter for next actions (available tasks not blocked by others)'),
   
-=======
-
->>>>>>> 3d48fab8
   sortBy: z.enum(['dueDate', 'deferDate', 'name', 'project', 'flagged'])
     .optional()
     .describe('Sort results by field'),
@@ -202,13 +194,10 @@
   sequential: coerceBoolean()
     .default(false)
     .describe('Whether subtasks must be completed in order (sequential) or can be done in any order (parallel). Only applies if task has subtasks.'),
-<<<<<<< HEAD
   
   repeatRule: RepeatRuleSchema
     .optional()
     .describe('Repeat/recurrence rule for the task. Supports complex patterns including weekly days and monthly positions.')
-=======
->>>>>>> 3d48fab8
 });
 
 // Update task parameters
@@ -268,7 +257,6 @@
   sequential: coerceBoolean()
     .optional()
     .describe('Whether subtasks must be completed in order (sequential) or can be done in any order (parallel). Only applies if task has subtasks.'),
-<<<<<<< HEAD
   
   repeatRule: RepeatRuleSchema
     .optional()
@@ -277,8 +265,6 @@
   clearRepeatRule: coerceBoolean()
     .optional()
     .describe('Set to true to remove the existing repeat rule')
-=======
->>>>>>> 3d48fab8
 });
 
 // Complete task parameters
@@ -446,8 +432,7 @@
   projectId: true,
   tags: true,
   limit: true,
-<<<<<<< HEAD
-  offset: true
+  offset: true,
 }));
 
 // Consolidated Query Tasks Schema - consolidates 8 task query tools into one
@@ -564,8 +549,4 @@
   skipAnalysis: coerceBoolean()
     .default(false)
     .describe('Skip recurring task analysis for 30% faster queries')
-});
-=======
-  offset: true,
-}));
->>>>>>> 3d48fab8
+});