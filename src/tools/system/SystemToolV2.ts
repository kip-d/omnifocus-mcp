import { z } from 'zod';
import { BaseTool } from '../base.js';
import { getVersionInfo } from '../../utils/version.js';
import { getVersionInfo as getOmniFocusVersionInfo } from '../../omnifocus/version-detection.js';
import { DiagnosticOmniAutomation } from '../../omnifocus/DiagnosticOmniAutomation.js';
import { createSuccessResponseV2, createErrorResponseV2, OperationTimerV2, StandardResponseV2 } from '../../utils/response-format.js';
import { getSystemMetrics, getMetricsSummary } from '../../utils/metrics.js';

// Consolidated schema for all system operations
const SystemToolSchema = z.object({
  operation: z.enum(['version', 'diagnostics', 'metrics', 'cache'])
    .default('version')
    .describe('Operation to perform: get version info, run diagnostics, get performance metrics, or get cache statistics'),

  // Diagnostics operation parameters
  testScript: z.string()
    .optional()
    .default('list_tasks')
    .describe('Optional custom script to test for diagnostics (defaults to basic list_tasks)'),

  // Metrics operation parameters
  metricsType: z.enum(['summary', 'detailed'])
    .optional()
    .default('summary')
    .describe('Type of metrics to return: summary for overview, detailed for full metrics'),
});

interface VersionInfo {
  name: string;
  version: string;
  description: string;
  build: {
    hash: string;
    branch: string;
    commitDate: string;
    commitMessage: string;
    dirty: boolean;
    timestamp: string;
    buildId: string;
  };
  runtime: {
    node: string;
    platform: string;
    arch: string;
  };
  git: {
    repository: string;
    homepage: string;
  };
}

interface DiagnosticsResult {
  timestamp: string;
  tests: {
    [key: string]: {
      success: boolean;
      result?: unknown;
      error?: string;
      stderr?: string;
    };
  };
}

interface MetricsResult {
  timestamp: string;
  type: 'summary' | 'detailed';
  data: unknown; // Will be either SystemMetrics or MetricsSummary
}

type SystemResponse = StandardResponseV2<VersionInfo | DiagnosticsResult | MetricsResult | Record<string, unknown>>;

export class SystemToolV2 extends BaseTool<typeof SystemToolSchema> {
  name = 'system';
  description = 'System utilities for OmniFocus MCP: get version information, run diagnostics, view performance metrics, or get cache statistics. Use operation="version" for version info, operation="diagnostics" to test OmniFocus connection, operation="metrics" for performance analytics, operation="cache" for cache statistics.';
  schema = SystemToolSchema;
  meta = {
    // Phase 1: Essential metadata
    category: 'Utility' as const,
    stability: 'stable' as const,
    complexity: 'simple' as const,
    performanceClass: 'fast' as const,
    tags: ['queries', 'read-only', 'diagnostics', 'system'],
    capabilities: ['version', 'diagnostics', 'metrics', 'health-check'],

    // Phase 2: Capability & Performance Documentation
    maxResults: null, // System tool returns single result object
    maxQueryDuration: 5000, // 5 seconds
    requiresPermission: true,
    requiredCapabilities: ['read'],
    limitations: [
      'Version operation returns build and runtime information',
      'Diagnostics operation tests OmniFocus connection (may add 1-2 seconds)',
      'Metrics operation shows performance statistics and cache hit rates',
      'Cache statistics available but minimal overhead',
    ],
  };

  private diagnosticOmni: DiagnosticOmniAutomation;

  constructor(cache: import('../../cache/CacheManager.js').CacheManager) {
    super(cache);
    this.diagnosticOmni = new DiagnosticOmniAutomation();
  }

  async executeValidated(args: z.infer<typeof SystemToolSchema>): Promise<SystemResponse> {
    const { operation } = args;

    switch (operation) {
      case 'version':
        return await this.getVersion();
      case 'diagnostics':
        return this.runDiagnostics(args);
      case 'metrics':
        return this.getMetrics(args);
      case 'cache':
        return this.getCacheStats();
      default:
        return createErrorResponseV2(
          'system',
          'INVALID_OPERATION',
          `Invalid operation: ${String(operation)}`,
          undefined,
          { operation },
          { executionTime: 0 },
        );
    }
  }

  private async getVersion(): Promise<StandardResponseV2<VersionInfo>> {
    const timer = new OperationTimerV2();

    try {
      const versionInfo = getVersionInfo();

      // Get OmniFocus version for metadata
<<<<<<< HEAD
      let omniFocusVersion = undefined;
      try {
        const omniVersion = await getOmniFocusVersionInfo();
        omniFocusVersion = omniVersion.version?.version;
      } catch (e) {
        // Silently fail if OmniFocus version detection not available
        this.logger.debug('OmniFocus version detection not available', { error: e instanceof Error ? e.message : String(e) });
      }
=======
      const omniFocusVersion = await getOmniFocusVersionInfo();
>>>>>>> 70f1cd84

      return createSuccessResponseV2(
        'system',
        versionInfo,
        undefined,
        {
          ...timer.toMetadata(),
          operation: 'version',
<<<<<<< HEAD
          omnifocus_version: omniFocusVersion
=======
          omnifocus_version: omniFocusVersion.version.version,
          omnifocus_features: {
            plannedDates: omniFocusVersion.features.hasPlannedDates,
            mutuallyExclusiveTags: omniFocusVersion.features.hasMutuallyExclusiveTags,
            enhancedRepeats: omniFocusVersion.features.hasEnhancedRepeats
          }
>>>>>>> 70f1cd84
        },
      );
    } catch (error) {
      return createErrorResponseV2(
        'system',
        'VERSION_ERROR',
        error instanceof Error ? error.message : 'Failed to get version info',
        undefined,
        { operation: 'version' },
        timer.toMetadata(),
      );
    }
  }

  private async runDiagnostics(args: z.infer<typeof SystemToolSchema>): Promise<StandardResponseV2<DiagnosticsResult>> {
    const timer = new OperationTimerV2();
    const results: DiagnosticsResult = {
      timestamp: new Date().toISOString(),
      tests: {},
    };

    try {
      // Test 1: Basic connection
      this.logger.info('Running Test 1: Basic Connection');
      const basicScript = `
        return JSON.stringify({
          test: 'basic_connection',
          appName: app.name(),
          docAvailable: doc ? true : false
        });
      `;

      try {
        const result: unknown = await this.diagnosticOmni.execute(basicScript);
        results.tests.basic_connection = {
          success: true,
          result,
        };
      } catch (error: unknown) {
        const err = error as { message?: string; stderr?: string };
        results.tests.basic_connection = {
          success: false,
          error: err.message || 'Unknown error',
          stderr: err.stderr,
        };
      }

      // Test 2: Collection access
      this.logger.info('Running Test 2: Collection Access');
      const collectionScript = `
        const collections = {};
        
        try {
          const tasks = doc.flattenedTasks();
          collections.tasks = {
            type: typeof tasks,
            isNull: tasks === null,
            isUndefined: tasks === undefined,
            length: tasks ? tasks.length : 'N/A'
          };
        } catch (e) {
          collections.tasks = { error: e.toString() };
        }
        
        try {
          const projects = doc.flattenedProjects();
          collections.projects = {
            type: typeof projects,
            isNull: projects === null,
            isUndefined: projects === undefined,
            length: projects ? projects.length : 'N/A'
          };
        } catch (e) {
          collections.projects = { error: e.toString() };
        }
        
        try {
          const tags = doc.flattenedTags();
          collections.tags = {
            type: typeof tags,
            isNull: tags === null,
            isUndefined: tags === undefined,
            length: tags ? tags.length : 'N/A'
          };
        } catch (e) {
          collections.tags = { error: e.toString() };
        }
        
        return JSON.stringify({
          test: 'collection_access',
          collections: collections
        });
      `;

      try {
        // Prefer plain execute so tests can mock without schema
        const result = await this.diagnosticOmni.execute(collectionScript);
        results.tests.collection_access = {
          success: true,
          result,
        };
      } catch (error: unknown) {
        const err = error as { message?: string; stderr?: string };
        results.tests.collection_access = {
          success: false,
          error: err.message || 'Unknown error',
          stderr: err.stderr,
        };
      }

      // Test 3: Property access
      this.logger.info('Running Test 3: Property Access');
      const propertyScript = `
        const tests = [];
        
        try {
          const tasks = doc.flattenedTasks();
          if (tasks && tasks.length > 0) {
            const firstTask = tasks[0];
            tests.push({
              test: 'task_id',
              success: true,
              value: firstTask.id()
            });
            
            tests.push({
              test: 'task_name',
              success: true,
              value: firstTask.name()
            });
            
            tests.push({
              test: 'task_completed',
              success: true,
              value: firstTask.completed()
            });
          } else {
            tests.push({
              test: 'no_tasks',
              success: false,
              reason: 'No tasks available'
            });
          }
        } catch (e) {
          tests.push({
            test: 'property_access_error',
            success: false,
            error: e.toString()
          });
        }
        
        return JSON.stringify({
          test: 'property_access',
          tests: tests
        });
      `;

      try {
        const result = await this.diagnosticOmni.execute(propertyScript);
        results.tests.property_access = {
          success: true,
          result,
        };
      } catch (error: unknown) {
        const err = error as { message?: string; stderr?: string };
        results.tests.property_access = {
          success: false,
          error: err.message || 'Unknown error',
          stderr: err.stderr,
        };
      }

      // Test 4: Method Availability (for analytics tools)
      this.logger.info('Running Test 4: Method Availability');
      const methodScript = `
        const methodTests = {};

        try {
          const tasks = doc.flattenedTasks();
          if (tasks && tasks.length > 0) {
            const firstTask = tasks[0];

            // Test methods used by analytics tools
            methodTests.blocked = {
              available: typeof firstTask.blocked === 'function',
              type: typeof firstTask.blocked
            };

            methodTests.next = {
              available: typeof firstTask.next === 'function',
              type: typeof firstTask.next
            };

            methodTests.effectivelyCompleted = {
              available: typeof firstTask.effectivelyCompleted === 'function',
              type: typeof firstTask.effectivelyCompleted
            };

            // Test if methods actually work (safely)
            if (typeof firstTask.blocked === 'function') {
              try {
                const blockedResult = firstTask.blocked();
                methodTests.blocked.testResult = { success: true, value: blockedResult };
              } catch (e) {
                methodTests.blocked.testResult = { success: false, error: e.toString() };
              }
            }

            if (typeof firstTask.next === 'function') {
              try {
                const nextResult = firstTask.next();
                methodTests.next.testResult = { success: true, value: nextResult };
              } catch (e) {
                methodTests.next.testResult = { success: false, error: e.toString() };
              }
            }
          } else {
            methodTests.error = 'No tasks available for method testing';
          }
        } catch (e) {
          methodTests.error = e.toString();
        }

        return JSON.stringify({
          test: 'method_availability',
          methods: methodTests
        });
      `;

      try {
        const result = await this.diagnosticOmni.execute(methodScript);
        results.tests.method_availability = {
          success: true,
          result,
        };
      } catch (error: unknown) {
        const err = error as { message?: string; stderr?: string };
        results.tests.method_availability = {
          success: false,
          error: err.message || 'Unknown error',
          stderr: err.stderr,
        };
      }

      // Test 5: Run actual LIST_TASKS_SCRIPT if requested
      if (args.testScript === 'list_tasks') {
        this.logger.info('Running Test 5: Actual LIST_TASKS_SCRIPT');
        const { LIST_TASKS_SCRIPT } = await import('../../omnifocus/scripts/tasks.js');
        const script = this.omniAutomation.buildScript(LIST_TASKS_SCRIPT, {
          filter: { limit: 1 },
        });

        try {
          const result = await this.diagnosticOmni.execute(script);
          results.tests.list_tasks_script = {
            success: true,
            result,
          };
        } catch (error: unknown) {
          const err = error as { message?: string; stderr?: string };
          results.tests.list_tasks_script = {
            success: false,
            error: err.message || 'Unknown error',
            stderr: err.stderr,
          };
        }
      }

      // Determine overall health
      const allSuccessful = Object.values(results.tests).every(test => test.success);

      return createSuccessResponseV2(
        'system',
        results,
        undefined,
        { ...timer.toMetadata(), operation: 'diagnostics', health: allSuccessful ? 'healthy' : 'degraded', testScript: args.testScript },
      );

    } catch (error) {
      return createErrorResponseV2(
        'system',
        'DIAGNOSTICS_ERROR',
        error instanceof Error ? error.message : 'Failed to run diagnostics',
        undefined,
        { operation: 'diagnostics' },
        timer.toMetadata(),
      );
    }
  }

  private getMetrics(args: z.infer<typeof SystemToolSchema>): Promise<StandardResponseV2<MetricsResult>> {
    const timer = new OperationTimerV2();
    const { metricsType = 'summary' } = args;

    try {
      let metricsData: unknown;

      if (metricsType === 'detailed') {
        // Get full system metrics with all tool details
        metricsData = getSystemMetrics();
      } else {
        // Get summary metrics for quick overview
        metricsData = getMetricsSummary();
      }

      const result: MetricsResult = {
        timestamp: new Date().toISOString(),
        type: metricsType,
        data: metricsData,
      };

      return Promise.resolve(createSuccessResponseV2(
        'system',
        result,
        undefined,
        {
          ...timer.toMetadata(),
          operation: 'metrics',
          metricsType,
        },
      ));
    } catch (error) {
      return Promise.resolve(createErrorResponseV2(
        'system',
        'METRICS_ERROR',
        error instanceof Error ? error.message : 'Failed to get metrics',
        undefined,
        { operation: 'metrics', metricsType },
        timer.toMetadata(),
      ));
    }
  }

  private async getCacheStats(): Promise<StandardResponseV2<Record<string, unknown>>> {
    const timer = new OperationTimerV2();

    try {
      const cacheStats = this.cache.getStats();

      const result = {
        timestamp: new Date().toISOString(),
        stats: {
          hits: cacheStats.hits,
          misses: cacheStats.misses,
          evictions: cacheStats.evictions,
          size: cacheStats.size,
          hitRate: cacheStats.hits + cacheStats.misses > 0
            ? (cacheStats.hits / (cacheStats.hits + cacheStats.misses)) * 100
            : 0,
        },
        configuration: {
          categories: {
            tasks: '30 seconds TTL',
            projects: '5 minutes TTL',
            folders: '10 minutes TTL',
            analytics: '1 hour TTL',
            tags: '10 minutes TTL',
            reviews: '3 minutes TTL',
          },
        },
        description: 'Cache eliminates cold start delays for frequently accessed data',
      };

      return Promise.resolve(createSuccessResponseV2(
        'system',
        result,
        undefined,
        {
          ...timer.toMetadata(),
          operation: 'cache',
        },
      ));
    } catch (error) {
      return Promise.resolve(createErrorResponseV2(
        'system',
        'CACHE_ERROR',
        error instanceof Error ? error.message : 'Failed to get cache statistics',
        undefined,
        { operation: 'cache' },
        timer.toMetadata(),
      ));
    }
  }
}<|MERGE_RESOLUTION|>--- conflicted
+++ resolved
@@ -73,27 +73,6 @@
   name = 'system';
   description = 'System utilities for OmniFocus MCP: get version information, run diagnostics, view performance metrics, or get cache statistics. Use operation="version" for version info, operation="diagnostics" to test OmniFocus connection, operation="metrics" for performance analytics, operation="cache" for cache statistics.';
   schema = SystemToolSchema;
-  meta = {
-    // Phase 1: Essential metadata
-    category: 'Utility' as const,
-    stability: 'stable' as const,
-    complexity: 'simple' as const,
-    performanceClass: 'fast' as const,
-    tags: ['queries', 'read-only', 'diagnostics', 'system'],
-    capabilities: ['version', 'diagnostics', 'metrics', 'health-check'],
-
-    // Phase 2: Capability & Performance Documentation
-    maxResults: null, // System tool returns single result object
-    maxQueryDuration: 5000, // 5 seconds
-    requiresPermission: true,
-    requiredCapabilities: ['read'],
-    limitations: [
-      'Version operation returns build and runtime information',
-      'Diagnostics operation tests OmniFocus connection (may add 1-2 seconds)',
-      'Metrics operation shows performance statistics and cache hit rates',
-      'Cache statistics available but minimal overhead',
-    ],
-  };
 
   private diagnosticOmni: DiagnosticOmniAutomation;
 
@@ -107,7 +86,7 @@
 
     switch (operation) {
       case 'version':
-        return await this.getVersion();
+        return this.getVersion();
       case 'diagnostics':
         return this.runDiagnostics(args);
       case 'metrics':
@@ -133,18 +112,7 @@
       const versionInfo = getVersionInfo();
 
       // Get OmniFocus version for metadata
-<<<<<<< HEAD
-      let omniFocusVersion = undefined;
-      try {
-        const omniVersion = await getOmniFocusVersionInfo();
-        omniFocusVersion = omniVersion.version?.version;
-      } catch (e) {
-        // Silently fail if OmniFocus version detection not available
-        this.logger.debug('OmniFocus version detection not available', { error: e instanceof Error ? e.message : String(e) });
-      }
-=======
       const omniFocusVersion = await getOmniFocusVersionInfo();
->>>>>>> 70f1cd84
 
       return createSuccessResponseV2(
         'system',
@@ -153,16 +121,12 @@
         {
           ...timer.toMetadata(),
           operation: 'version',
-<<<<<<< HEAD
-          omnifocus_version: omniFocusVersion
-=======
           omnifocus_version: omniFocusVersion.version.version,
           omnifocus_features: {
             plannedDates: omniFocusVersion.features.hasPlannedDates,
             mutuallyExclusiveTags: omniFocusVersion.features.hasMutuallyExclusiveTags,
             enhancedRepeats: omniFocusVersion.features.hasEnhancedRepeats
           }
->>>>>>> 70f1cd84
         },
       );
     } catch (error) {
