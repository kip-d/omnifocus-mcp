import { z } from 'zod';
import { BaseTool } from '../base.js';
<<<<<<< HEAD
import { CreateTaskTool } from './CreateTaskTool.js';
import { UpdateTaskTool } from './UpdateTaskTool.js';
import { CompleteTaskTool } from './CompleteTaskTool.js';
import { DeleteTaskTool } from './DeleteTaskTool.js';
import { createErrorResponseV2, OperationTimerV2 } from '../../utils/response-format-v2.js';
import { OptionalLocalDateSchema } from '../schemas/shared-schemas.js';
import { coerceNumber, coerceBoolean } from '../schemas/coercion-helpers.js';
=======
import { CREATE_TASK_SCRIPT, COMPLETE_TASK_SCRIPT, DELETE_TASK_SCRIPT } from '../../omnifocus/scripts/tasks.js';
import { createUpdateTaskScript } from '../../omnifocus/scripts/tasks/update-task.js';
import { createErrorResponseV2, createSuccessResponseV2, OperationTimerV2 } from '../../utils/response-format-v2.js';
import { CreateTaskResponse } from '../types.js';
import { CreateTaskScriptResponse } from '../../omnifocus/script-types.js';
import { localToUTC } from '../../utils/timezone.js';
import {
  parsingError,
  formatErrorWithRecovery,
  invalidDateError,
} from '../../utils/error-messages.js';
>>>>>>> 32ccab2c

// Consolidated schema that combines all task CRUD operations
const ManageTaskSchema = z.object({
  operation: z.enum(['create', 'update', 'complete', 'delete'])
    .describe('The operation to perform on the task'),

  // Task identification (for update/complete/delete)
  taskId: z.string()
    .optional()
    .describe('ID of the task (required for update/complete/delete operations)'),

  // Create/Update parameters
  name: z.string()
    .optional()
    .describe('Task name (required for create, optional for update)'),

  note: z.string()
    .optional()
    .describe('Task note/description'),

  projectId: z.union([z.string().min(1), z.literal(''), z.null()])
    .optional()
    .nullable()
    .transform(val => val === '' ? null : val)
    .describe('Project ID to assign the task to (null/empty to move to inbox)'),

  parentTaskId: z.union([z.string().min(1), z.literal(''), z.null()])
    .optional()
    .transform(val => val === '' ? undefined : val)
    .describe('Parent task ID to create this as a subtask'),

<<<<<<< HEAD
  dueDate: OptionalLocalDateSchema
    .describe('Due date (YYYY-MM-DD or YYYY-MM-DD HH:mm format)'),

  deferDate: OptionalLocalDateSchema
=======
  dueDate: z.union([
    z.string().regex(/^\d{4}-\d{2}-\d{2}(?:[T ]\d{2}:\d{2}(?::\d{2})?)?$/, 'Invalid date format. Use YYYY-MM-DD or YYYY-MM-DD HH:mm'),
    z.literal(''),
    z.null()
  ])
    .optional()
    .nullable()
    .transform(val => val === '' ? null : val)
    .describe('Due date (YYYY-MM-DD or YYYY-MM-DD HH:mm format)'),

  deferDate: z.union([
    z.string().regex(/^\d{4}-\d{2}-\d{2}(?:[T ]\d{2}:\d{2}(?::\d{2})?)?$/, 'Invalid date format. Use YYYY-MM-DD or YYYY-MM-DD HH:mm'),
    z.literal(''),
    z.null()
  ])
    .optional()
    .nullable()
    .transform(val => val === '' ? null : val)
>>>>>>> 32ccab2c
    .describe('Defer date (YYYY-MM-DD or YYYY-MM-DD HH:mm format)'),

  flagged: coerceBoolean()
    .optional()
    .describe('Whether the task is flagged'),

  estimatedMinutes: coerceNumber()
    .optional()
    .describe('Estimated duration in minutes'),

  tags: z.array(z.string())
    .optional()
    .describe('Tags to assign to the task'),

  sequential: coerceBoolean()
    .optional()
    .describe('Whether subtasks must be completed in order'),

  // Clear field options (for update)
  clearDueDate: coerceBoolean()
    .optional()
    .describe('Clear the existing due date'),

  clearDeferDate: coerceBoolean()
    .optional()
    .describe('Clear the existing defer date'),

  clearEstimatedMinutes: coerceBoolean()
    .optional()
    .describe('Clear the existing time estimate'),

  clearRepeatRule: coerceBoolean()
    .optional()
    .describe('Remove the existing repeat rule'),

  // Completion date (for complete operation)
<<<<<<< HEAD
  completionDate: OptionalLocalDateSchema
=======
  completionDate: z.union([
    z.string().regex(/^\d{4}-\d{2}-\d{2}(?:[T ]\d{2}:\d{2}(?::\d{2})?)?$/, 'Invalid date format. Use YYYY-MM-DD or YYYY-MM-DD HH:mm'),
    z.literal(''),
    z.null()
  ])
    .optional()
    .nullable()
    .transform(val => val === '' ? null : val)
>>>>>>> 32ccab2c
    .describe('Completion date (defaults to now)'),

  // Minimal response option (for update)
  minimalResponse: coerceBoolean()
    .optional()
    .describe('Return minimal response for bulk operations'),

  // Repeat rule
  repeatRule: z.object({
    unit: z.enum(['minute', 'hour', 'day', 'week', 'month', 'year']),
    steps: z.union([z.number(), z.string()]),
    method: z.string(),
    weekdays: z.array(z.enum(['monday', 'tuesday', 'wednesday', 'thursday', 'friday', 'saturday', 'sunday']))
      .optional(),
    weekPosition: z.union([z.string(), z.array(z.string())])
      .optional(),
    weekday: z.enum(['monday', 'tuesday', 'wednesday', 'thursday', 'friday', 'saturday', 'sunday'])
      .optional(),
    deferAnother: z.object({
      unit: z.enum(['minute', 'hour', 'day', 'week', 'month', 'year']),
      steps: z.number(),
    }).optional(),
  }).optional()
    .describe('Repeat/recurrence rule for the task'),
});

type ManageTaskInput = z.infer<typeof ManageTaskSchema>;

/**
 * Consolidated tool for all task CRUD operations
 * Combines create, update, complete, and delete into a single tool
 * with operation-based routing
 */
export class ManageTaskTool extends BaseTool<typeof ManageTaskSchema> {
  name = 'manage_task';
  description = 'Create, update, complete, or delete tasks. Use this for ANY modification to existing tasks or creating new ones. Set operation to specify the action: create (new task), update (modify task), complete (mark done), or delete (remove task).';
  schema = ManageTaskSchema;

  constructor(cache: any) {
    super(cache);
  }

  async executeValidated(args: ManageTaskInput): Promise<any> {
    const timer = new OperationTimerV2();
    const { operation, taskId, ...params } = args;

    console.error(`[MANAGE_TASK_DEBUG] Starting ${operation} operation with args:`, JSON.stringify(args, null, 2));

    try {
      // Validate required parameters based on operation
      if (operation !== 'create' && !taskId) {
<<<<<<< HEAD
        return createErrorResponseV2(
=======
        const error = createErrorResponseV2(
>>>>>>> 32ccab2c
          'manage_task',
          'MISSING_PARAMETER',
          `taskId is required for ${operation} operation`,
          undefined,
          { operation },
          timer.toMetadata(),
        );
        return this.formatForCLI(error, operation, 'error');
      }

      if (operation === 'create' && !params.name) {
<<<<<<< HEAD
        return createErrorResponseV2(
=======
        const error = createErrorResponseV2(
>>>>>>> 32ccab2c
          'manage_task',
          'MISSING_PARAMETER',
          'name is required for create operation',
          undefined,
          { operation },
          timer.toMetadata(),
        );
        return this.formatForCLI(error, operation, 'error');
      }

      // Route to appropriate tool based on operation
      let result: any;
      console.error(`[MANAGE_TASK_DEBUG] Routing to ${operation} tool`);
      
      switch (operation) {
        case 'create':
          // Direct implementation of task creation
          console.error(`[MANAGE_TASK_DEBUG] Starting create operation with params:`, JSON.stringify(params, null, 2));
          
          // Filter out null/undefined values and convert dates
          const createArgs: any = { name: params.name! };
          if (params.note) createArgs.note = params.note;
          if (params.projectId) createArgs.projectId = params.projectId;
          if (params.parentTaskId) createArgs.parentTaskId = params.parentTaskId;
          if (params.dueDate) createArgs.dueDate = params.dueDate;
          if (params.deferDate) createArgs.deferDate = params.deferDate;
          if (params.flagged !== undefined) createArgs.flagged = params.flagged;
          if (params.estimatedMinutes !== undefined) createArgs.estimatedMinutes = params.estimatedMinutes;
          if (params.tags) createArgs.tags = params.tags;
          if (params.sequential !== undefined) createArgs.sequential = params.sequential;
          if (params.repeatRule) createArgs.repeatRule = params.repeatRule;
          
          // Convert local dates to UTC for OmniFocus with error handling
          let convertedTaskData;
          try {
            convertedTaskData = {
              ...createArgs,
              dueDate: createArgs.dueDate ? localToUTC(createArgs.dueDate, 'due') : undefined,
              deferDate: createArgs.deferDate ? localToUTC(createArgs.deferDate, 'defer') : undefined,
            };
          } catch (dateError) {
            const fieldName = dateError instanceof Error && dateError.message.includes('defer') ? 'deferDate' : 'dueDate';
            const errorDetails = invalidDateError(fieldName, createArgs[fieldName] || '');
            return createErrorResponseV2(
              'manage_task',
              'INVALID_DATE_FORMAT',
              errorDetails.message,
              formatErrorWithRecovery(errorDetails),
              {
                recovery: errorDetails.recovery,
                providedValue: createArgs[fieldName],
              },
              timer.toMetadata(),
            );
          }
          
          console.error(`[MANAGE_TASK_DEBUG] Converted task data:`, JSON.stringify(convertedTaskData, null, 2));
          
          const script = this.omniAutomation.buildScript(CREATE_TASK_SCRIPT, { taskData: convertedTaskData });
          const anyOmni: any = this.omniAutomation as any;
          let createResult: any;
          
          try {
            // Prefer instance-level executeJson when available
            if (typeof anyOmni.executeJson === 'function' && Object.prototype.hasOwnProperty.call(anyOmni, 'executeJson')) {
              console.error(`[MANAGE_TASK_DEBUG] Using executeJson method`);
              const sr = await anyOmni.executeJson(script);
              console.error(`[MANAGE_TASK_DEBUG] executeJson returned:`, JSON.stringify(sr, null, 2));
              
              if (sr && typeof sr === 'object' && 'success' in sr) {
                if (!(sr as any).success) {
                  return createErrorResponseV2(
                    'manage_task',
                    'SCRIPT_ERROR',
                    (sr as any).error || 'Script execution failed',
                    undefined,
                    (sr as any).details,
                    timer.toMetadata(),
                  );
                }
                createResult = (sr as any).data;
              } else {
                createResult = sr;
              }
            } else if (typeof anyOmni.executeJson === 'function') {
              const sr = await anyOmni.executeJson(script);
              if (sr && typeof sr === 'object' && 'success' in sr) {
                if (!(sr as any).success) {
                  return createErrorResponseV2(
                    'manage_task',
                    'SCRIPT_ERROR',
                    (sr as any).error || 'Script execution failed',
                    undefined,
                    (sr as any).details,
                    timer.toMetadata(),
                  );
                }
                createResult = (sr as any).data;
              } else {
                createResult = sr;
              }
            } else {
              console.error(`[MANAGE_TASK_DEBUG] Using fallback execute method`);
              createResult = await anyOmni.execute(script) as CreateTaskScriptResponse;
              console.error(`[MANAGE_TASK_DEBUG] execute returned:`, JSON.stringify(createResult, null, 2));
            }
          } catch (e) {
            console.error(`[MANAGE_TASK_DEBUG] Script execution threw error:`, e);
            return this.handleError(e);
          }
          
          console.error(`[MANAGE_TASK_DEBUG] Processing result:`, JSON.stringify(createResult, null, 2));
          
          if (createResult && typeof createResult === 'object' && 'error' in createResult && createResult.error) {
            // Enhanced error response with recovery suggestions
            const errorMessage = createResult.message || 'Failed to create task';
            const recovery = [];
            
            if (errorMessage.toLowerCase().includes('project')) {
              recovery.push('Use list_projects to find valid project IDs');
              recovery.push('Ensure the project exists and is not completed');
            } else if (errorMessage.toLowerCase().includes('parent')) {
              recovery.push('Use list_tasks to find valid parent task IDs');
              recovery.push('Ensure the parent task exists and can have subtasks');
            } else {
              recovery.push('Check that all required parameters are provided');
              recovery.push('Verify OmniFocus is running and not showing dialogs');
            }
            
            return createErrorResponseV2(
              'manage_task',
              'SCRIPT_ERROR',
              errorMessage,
              'Verify the inputs and OmniFocus state',
              { rawResult: createResult, recovery },
              timer.toMetadata(),
            );
          }
          
          // Parse the JSON result since the script may return a JSON string
          let parsedCreateResult;
          try {
            parsedCreateResult = typeof createResult === 'string' ? JSON.parse(createResult) : createResult;
          } catch (parseError) {
            this.logger.error(`Failed to parse create task result: ${createResult}`);
            const errorDetails = parsingError('task creation', String(createResult), 'valid JSON');
            return createErrorResponseV2(
              'manage_task',
              'INTERNAL_ERROR',
              errorDetails.message,
              'Ensure script returns valid JSON',
              {
                received: createResult,
                parseError: parseError instanceof Error ? parseError.message : String(parseError),
                recovery: errorDetails.recovery,
              },
              timer.toMetadata(),
            );
          }
          
          // Check if parsedResult is valid
          if (!parsedCreateResult || typeof parsedCreateResult !== 'object' || (!('taskId' in parsedCreateResult) && !('id' in parsedCreateResult))) {
            return createErrorResponseV2(
              'manage_task',
              'INTERNAL_ERROR',
              'Invalid response from create task script',
              'Have the script return an object with id/taskId',
              { received: parsedCreateResult },
              timer.toMetadata(),
            );
          }
          
          // Invalidate caches after successful task creation
          this.cache.invalidate('tasks');
          this.cache.invalidate('analytics');
          if (createArgs.projectId !== undefined) this.cache.invalidate('projects');
          if (Array.isArray(createArgs.tags) && createArgs.tags.length > 0) this.cache.invalidate('tags');
          
          console.error(`[MANAGE_TASK_DEBUG] About to return success response with parsedResult:`, JSON.stringify(parsedCreateResult, null, 2));
          
          result = createSuccessResponseV2(
            'manage_task',
            { task: parsedCreateResult as CreateTaskResponse },
            undefined,
            {
              ...timer.toMetadata(),
              created_id: (parsedCreateResult as any).taskId || null,
              project_id: createArgs.projectId || null,
              input_params: {
                name: createArgs.name,
                has_project: !!createArgs.projectId,
                has_due_date: !!createArgs.dueDate,
                has_tags: !!(createArgs.tags && createArgs.tags.length > 0),
              },
            },
          );
          
          console.error(`[MANAGE_TASK_DEBUG] Final create success response:`, JSON.stringify(result, null, 2));
          break;

        case 'update':
          // Direct implementation of task update
          const { minimalResponse = false, ...updates } = params;

          // Debug logging: Log all received parameters
          this.logger.info('UpdateTaskTool received parameters:', {
            taskId,
            updates: {
              ...updates,
              // Explicitly log the types and values of date fields
              dueDate: updates.dueDate !== undefined ? {
                value: updates.dueDate,
                type: typeof updates.dueDate,
                isNull: updates.dueDate === null,
                isUndefined: updates.dueDate === undefined,
              } : 'not provided',
              deferDate: updates.deferDate !== undefined ? {
                value: updates.deferDate,
                type: typeof updates.deferDate,
                isNull: updates.deferDate === null,
                isUndefined: updates.deferDate === undefined,
              } : 'not provided',
            },
          });

          // Sanitize and validate updates object
          const safeUpdates = this.sanitizeUpdates(updates);

          // If no valid updates, return early
          if (Object.keys(safeUpdates).length === 0) {
            result = createSuccessResponseV2(
              'manage_task',
              { task: { id: taskId!, name: '', updated: false as const, changes: {} } as any },
              undefined,
              { ...timer.toMetadata(), input_params: { taskId }, message: 'No valid updates provided' },
            );
            break;
          }

          // Log what we're sending to the script
          this.logger.info('Sending to JXA script:', {
            taskId,
            safeUpdates,
            safeUpdatesKeys: Object.keys(safeUpdates),
          });

          // Use new function argument architecture for template substitution safety
          const updateScript = createUpdateTaskScript(taskId!, safeUpdates);
          const anyOmniUpdate: any = this.omniAutomation as any;
          let parsedUpdateResult: any;
          if (typeof anyOmniUpdate.executeJson === 'function') {
            const res = await anyOmniUpdate.executeJson(updateScript);
            if (res && typeof res === 'object' && 'success' in res) {
              if (!(res as any).success) {
                this.logger.error(`Update task script error: ${(res as any).error}`);
                return createErrorResponseV2('manage_task', 'SCRIPT_ERROR', (res as any).error || 'Script execution failed', 'Verify task exists and params are valid', (res as any).details, timer.toMetadata());
              }
              parsedUpdateResult = (res as any).data;
            } else {
              parsedUpdateResult = res;
            }
          } else {
            // Fallback to execute() returning JSON string or object
            const raw = await anyOmniUpdate.execute(updateScript);
            parsedUpdateResult = typeof raw === 'string' ? JSON.parse(raw) : raw;
          }

          // Invalidate caches after successful update
          this.cache.invalidate('tasks');
          // Invalidate analytics when dates/flags may affect summaries
          if (safeUpdates.dueDate !== undefined || safeUpdates.deferDate !== undefined || safeUpdates.clearDueDate || safeUpdates.clearDeferDate || safeUpdates.flagged !== undefined) {
            this.cache.invalidate('analytics');
          }
          // Invalidate related collections when relationships changed
          if (safeUpdates.projectId !== undefined) this.cache.invalidate('projects');
          if (safeUpdates.tags !== undefined) this.cache.invalidate('tags');

          this.logger.info(`Updated task: ${taskId}`);

          // Handle response levels for context optimization
          if (minimalResponse) {
            const baseResponse = {
              success: true,
              id: taskId,
              operation: 'update_task',
              task_id: taskId, // Keep for backwards compatibility
              fields_updated: Object.keys(safeUpdates),
            };

            result = baseResponse as any;
            break;
          }

          // Transform new schema-validated result to expected format
          const taskData = (parsedUpdateResult as any)?.task || parsedUpdateResult || { id: taskId, name: 'Unknown' };
          const transformedResult = {
            id: taskData.id || taskId,
            name: taskData.name || 'Unknown',
            updated: true,
            changes: Object.keys(safeUpdates).reduce((acc, key) => {
              acc[key] = safeUpdates[key];
              return acc;
            }, {} as Record<string, unknown>),
          };

          // Return standardized response with proper typing
          result = createSuccessResponseV2(
            'manage_task',
            { task: transformedResult as any },
            undefined,
            {
              ...timer.toMetadata(),
              updated_id: taskId,
              input_params: {
                taskId,
                fields_updated: Object.keys(safeUpdates),
                has_date_changes: !!(safeUpdates.dueDate || safeUpdates.deferDate || safeUpdates.clearDueDate || safeUpdates.clearDeferDate),
                has_project_change: safeUpdates.projectId !== undefined,
              },
            },
          );
          break;

        case 'complete':
          // Direct implementation of task completion
          // Convert completionDate if provided
          const processedCompleteArgs = {
            taskId: taskId!,
            completionDate: params.completionDate ? localToUTC(params.completionDate, 'completion') : undefined,
          };

          // Try JXA first, fall back to URL scheme if access denied
          try {
            const completeScript = this.omniAutomation.buildScript(COMPLETE_TASK_SCRIPT, processedCompleteArgs as unknown as Record<string, unknown>);
            const anyOmniComplete: any = this.omniAutomation as any;
            // Use flexible executeJson without strict schema to support unit mocks
            const res = typeof anyOmniComplete.executeJson === 'function' ? await anyOmniComplete.executeJson(completeScript) : await anyOmniComplete.execute(completeScript);
            const completeResult = (res && typeof res === 'object' && 'success' in res) ? res as any : { success: true, data: res };

            if (!completeResult.success) {
              // If error contains "access not allowed", use URL scheme
              if (completeResult.error && typeof completeResult.error === 'string' && completeResult.error.toLowerCase().includes('access not allowed')) {
                this.logger.info('JXA access denied, falling back to URL scheme for task completion');
                // Note: URL scheme fallback would be implemented here if needed
                return createErrorResponseV2('manage_task', 'SCRIPT_ERROR', 'Access denied and URL scheme not implemented', 'Grant OmniFocus automation access', {}, timer.toMetadata());
              }
              return createErrorResponseV2('manage_task', 'SCRIPT_ERROR', completeResult.error, 'Verify task ID and OmniFocus state', (completeResult as any).details, timer.toMetadata());
            }

            this.logger.info(`Completed task via JXA: ${taskId}`);

            const parsedCompleteResult = (completeResult as any).data;

            // Invalidate cache after successful completion
            this.cache.invalidate('tasks');
            this.cache.invalidate('analytics');

            result = createSuccessResponseV2('manage_task', { task: parsedCompleteResult }, undefined, { ...timer.toMetadata(), completed_id: taskId, method: 'jxa', input_params: { taskId: taskId } });
          } catch (jxaError: any) {
            // If JXA fails with permission error, use URL scheme
            if (jxaError.message &&
                (jxaError.message.toLowerCase().includes('parameter is missing') ||
                 jxaError.message.toLowerCase().includes('access not allowed'))) {
              this.logger.info('JXA failed, falling back to URL scheme for task completion');
              // Note: URL scheme fallback would be implemented here if needed
              return createErrorResponseV2('manage_task', 'SCRIPT_ERROR', 'Access denied and URL scheme not implemented', 'Grant OmniFocus automation access', {}, timer.toMetadata());
            }
            return this.handleError(jxaError);
          }
          break;

        case 'delete':
          // Direct implementation of task deletion
          // Try JXA first, fall back to URL scheme if access denied
          try {
            const deleteScript = this.omniAutomation.buildScript(DELETE_TASK_SCRIPT, { taskId: taskId! } as unknown as Record<string, unknown>);
            const anyOmniDelete: any = this.omniAutomation as any;
            const res = typeof anyOmniDelete.executeJson === 'function' ? await anyOmniDelete.executeJson(deleteScript) : await anyOmniDelete.execute(deleteScript);
            const deleteResult = (res && typeof res === 'object' && 'success' in res) ? res as any : { success: true, data: res };

            if (!deleteResult.success) {
              // If error contains "parameter is missing" or "access not allowed", use URL scheme
              if (deleteResult.error && typeof deleteResult.error === 'string' &&
                  (deleteResult.error.toLowerCase().includes('parameter is missing') ||
                   deleteResult.error.toLowerCase().includes('access not allowed'))) {
                this.logger.info('JXA failed, falling back to URL scheme for task deletion');
                // Note: URL scheme fallback would be implemented here if needed
                return createErrorResponseV2('manage_task', 'SCRIPT_ERROR', 'Access denied and URL scheme not implemented', 'Grant OmniFocus automation access', {}, timer.toMetadata());
              }
              return createErrorResponseV2('manage_task', 'SCRIPT_ERROR', deleteResult.error, 'Verify task ID and permissions', (deleteResult as any).details, timer.toMetadata());
            }

            const parsedDeleteResult = (deleteResult as any).data;

            // Invalidate caches after successful deletion
            this.cache.invalidate('tasks');
            this.cache.invalidate('analytics');
            this.cache.invalidate('projects');
            this.cache.invalidate('tags');

            this.logger.info(`Deleted task via JXA: ${taskId}`);
            result = createSuccessResponseV2('manage_task', { task: parsedDeleteResult }, undefined, { ...timer.toMetadata(), deleted_id: taskId, method: 'jxa', input_params: { taskId: taskId } });
          } catch (jxaError: any) {
            // If JXA fails with permission error, use URL scheme
            if (jxaError.message &&
                (jxaError.message.toLowerCase().includes('parameter is missing') ||
                 jxaError.message.toLowerCase().includes('access not allowed'))) {
              this.logger.info('JXA failed, falling back to URL scheme for task deletion');
              // Note: URL scheme fallback would be implemented here if needed
              return createErrorResponseV2('manage_task', 'SCRIPT_ERROR', 'Access denied and URL scheme not implemented', 'Grant OmniFocus automation access', {}, timer.toMetadata());
            }
            return this.handleError(jxaError);
          }
          break;

        default:
<<<<<<< HEAD
          return createErrorResponseV2(
=======
          const error = createErrorResponseV2(
>>>>>>> 32ccab2c
            'manage_task',
            'INVALID_OPERATION',
            `Invalid operation: ${operation}`,
            undefined,
            { operation },
            timer.toMetadata(),
          );
          return this.formatForCLI(error, operation, 'error');
      }

      // Format result for CLI testing if needed
      console.error(`[MANAGE_TASK_DEBUG] Final result before formatForCLI:`, JSON.stringify(result, null, 2));
      const finalResult = this.formatForCLI(result, operation, 'success');
      console.error(`[MANAGE_TASK_DEBUG] Final result after formatForCLI:`, JSON.stringify(finalResult, null, 2));
      return finalResult;

    } catch (error) {
      console.error(`[MANAGE_TASK_DEBUG] ERROR caught in executeValidated:`, error);
      const errorResult = this.handleError(error);
      console.error(`[MANAGE_TASK_DEBUG] Error result:`, JSON.stringify(errorResult, null, 2));
      return this.formatForCLI(errorResult, operation, 'error');
    }
  }

  private sanitizeUpdates(updates: any): Record<string, unknown> {
    const sanitized: Record<string, any> = {};

    this.logger.info('Sanitizing updates:', {
      rawUpdates: updates,
      keys: Object.keys(updates),
    });

    // Handle string fields
    if (typeof updates.name === 'string') {
      sanitized.name = updates.name;
    }
    if (typeof updates.note === 'string') {
      sanitized.note = updates.note;
    }

    // Handle boolean fields (with MCP bridge coercion support)
    if (typeof updates.flagged === 'boolean') {
      sanitized.flagged = updates.flagged;
    } else if (typeof updates.flagged === 'string') {
      // Handle MCP bridge string coercion
      sanitized.flagged = updates.flagged === 'true';
    }

    // Handle date fields with separate clear flags
    if (updates.clearDueDate) {
      this.logger.info('Clearing dueDate (clearDueDate flag set)');
      sanitized.dueDate = null; // Clear the date
    } else if (updates.dueDate !== undefined) {
      this.logger.info('Processing dueDate:', {
        value: updates.dueDate,
        type: typeof updates.dueDate,
      });

      if (typeof updates.dueDate === 'string') {
        try {
          // Convert local time to UTC for OmniFocus
          const utcDate = localToUTC(updates.dueDate, 'due');
          this.logger.info('Date converted to UTC:', {
            original: updates.dueDate,
            converted: utcDate,
          });
          sanitized.dueDate = utcDate;
        } catch (error) {
          this.logger.warn(`Invalid dueDate format: ${updates.dueDate}`, error);
        }
      } else {
        this.logger.warn('Unexpected dueDate type:', {
          value: updates.dueDate,
          type: typeof updates.dueDate,
        });
      }
    }

    if (updates.clearDeferDate) {
      this.logger.info('Clearing deferDate (clearDeferDate flag set)');
      sanitized.deferDate = null; // Clear the date
    } else if (updates.deferDate !== undefined) {
      this.logger.info('Processing deferDate:', {
        value: updates.deferDate,
        type: typeof updates.deferDate,
      });

      if (typeof updates.deferDate === 'string') {
        try {
          // Convert local time to UTC for OmniFocus
          const utcDate = localToUTC(updates.deferDate, 'defer');
          this.logger.info('DeferDate converted to UTC:', {
            original: updates.deferDate,
            converted: utcDate,
          });
          sanitized.deferDate = utcDate;
        } catch (error) {
          this.logger.warn(`Invalid deferDate format: ${updates.deferDate}`, error);
        }
      } else {
        this.logger.warn('Unexpected deferDate type:', {
          value: updates.deferDate,
          type: typeof updates.deferDate,
        });
      }
    }

    // Handle numeric fields with separate clear flag
    if (updates.clearEstimatedMinutes) {
      this.logger.info('Clearing estimatedMinutes (clearEstimatedMinutes flag set)');
      sanitized.estimatedMinutes = null; // Clear the estimate
    } else if (updates.estimatedMinutes !== undefined) {
      // Handle MCP bridge string coercion
      if (typeof updates.estimatedMinutes === 'string') {
        const parsed = parseInt(updates.estimatedMinutes, 10);
        if (!isNaN(parsed)) {
          sanitized.estimatedMinutes = parsed;
        }
      } else if (typeof updates.estimatedMinutes === 'number') {
        sanitized.estimatedMinutes = updates.estimatedMinutes;
      }
    }

    // Handle project ID (allow null/empty string)
    if (updates.projectId !== undefined) {
      sanitized.projectId = updates.projectId;
    }

    // Handle tags array
    if (Array.isArray(updates.tags)) {
      sanitized.tags = updates.tags.filter((tag: any) => typeof tag === 'string');
    }

    // Handle parent task ID (allow null/empty string)
    if (updates.parentTaskId !== undefined) {
      sanitized.parentTaskId = updates.parentTaskId;
    }

    // Handle sequential flag (with MCP bridge coercion support)
    if (typeof updates.sequential === 'boolean') {
      sanitized.sequential = updates.sequential;
    } else if (typeof updates.sequential === 'string') {
      // Handle MCP bridge string coercion
      sanitized.sequential = updates.sequential === 'true';
    }

    // Handle repeat rule
    if (updates.repeatRule && typeof updates.repeatRule === 'object') {
      sanitized.repeatRule = updates.repeatRule;
    }

    // Handle clear repeat rule flag
    if (updates.clearRepeatRule === true) {
      sanitized.clearRepeatRule = true;
    }

    return sanitized;
  }

  /**
   * Format response for CLI testing when MCP_CLI_TESTING environment variable is set
   * This makes responses easier to parse in bash scripts
   */
  private formatForCLI(result: any, operation: string, type: 'success' | 'error'): any {
    // Only modify output if in CLI testing mode
    if (!process.env.MCP_CLI_TESTING) {
      return result;
    }

    // Add CLI-friendly debug output to stderr (won't interfere with JSON)
    if (type === 'success') {
      console.error(`[CLI_DEBUG] manage_task ${operation} operation: SUCCESS`);
      
      // Extract key data for logging
      if (result?.data?.task?.taskId || result?.data?.task?.id) {
        const taskId = result.data.task.taskId || result.data.task.id;
        console.error(`[CLI_DEBUG] Task ID: ${taskId}`);
      }
      
      if (result?.data?.task?.name) {
        console.error(`[CLI_DEBUG] Task name: ${result.data.task.name}`);
      }
      
      console.error(`[CLI_DEBUG] Operation completed in ${result?.metadata?.query_time_ms || 'unknown'}ms`);
      
    } else {
      console.error(`[CLI_DEBUG] manage_task ${operation} operation: ERROR`);
      console.error(`[CLI_DEBUG] Error: ${result?.error?.message || 'Unknown error'}`);
    }

    // Still return the original result for MCP protocol compliance
    return result;
  }
}<|MERGE_RESOLUTION|>--- conflicted
+++ resolved
@@ -1,14 +1,5 @@
 import { z } from 'zod';
 import { BaseTool } from '../base.js';
-<<<<<<< HEAD
-import { CreateTaskTool } from './CreateTaskTool.js';
-import { UpdateTaskTool } from './UpdateTaskTool.js';
-import { CompleteTaskTool } from './CompleteTaskTool.js';
-import { DeleteTaskTool } from './DeleteTaskTool.js';
-import { createErrorResponseV2, OperationTimerV2 } from '../../utils/response-format-v2.js';
-import { OptionalLocalDateSchema } from '../schemas/shared-schemas.js';
-import { coerceNumber, coerceBoolean } from '../schemas/coercion-helpers.js';
-=======
 import { CREATE_TASK_SCRIPT, COMPLETE_TASK_SCRIPT, DELETE_TASK_SCRIPT } from '../../omnifocus/scripts/tasks.js';
 import { createUpdateTaskScript } from '../../omnifocus/scripts/tasks/update-task.js';
 import { createErrorResponseV2, createSuccessResponseV2, OperationTimerV2 } from '../../utils/response-format-v2.js';
@@ -20,7 +11,6 @@
   formatErrorWithRecovery,
   invalidDateError,
 } from '../../utils/error-messages.js';
->>>>>>> 32ccab2c
 
 // Consolidated schema that combines all task CRUD operations
 const ManageTaskSchema = z.object({
@@ -52,12 +42,6 @@
     .transform(val => val === '' ? undefined : val)
     .describe('Parent task ID to create this as a subtask'),
 
-<<<<<<< HEAD
-  dueDate: OptionalLocalDateSchema
-    .describe('Due date (YYYY-MM-DD or YYYY-MM-DD HH:mm format)'),
-
-  deferDate: OptionalLocalDateSchema
-=======
   dueDate: z.union([
     z.string().regex(/^\d{4}-\d{2}-\d{2}(?:[T ]\d{2}:\d{2}(?::\d{2})?)?$/, 'Invalid date format. Use YYYY-MM-DD or YYYY-MM-DD HH:mm'),
     z.literal(''),
@@ -76,14 +60,13 @@
     .optional()
     .nullable()
     .transform(val => val === '' ? null : val)
->>>>>>> 32ccab2c
     .describe('Defer date (YYYY-MM-DD or YYYY-MM-DD HH:mm format)'),
 
-  flagged: coerceBoolean()
+  flagged: z.union([z.boolean(), z.string()])
     .optional()
     .describe('Whether the task is flagged'),
 
-  estimatedMinutes: coerceNumber()
+  estimatedMinutes: z.union([z.number(), z.string()])
     .optional()
     .describe('Estimated duration in minutes'),
 
@@ -91,31 +74,28 @@
     .optional()
     .describe('Tags to assign to the task'),
 
-  sequential: coerceBoolean()
+  sequential: z.union([z.boolean(), z.string()])
     .optional()
     .describe('Whether subtasks must be completed in order'),
 
   // Clear field options (for update)
-  clearDueDate: coerceBoolean()
+  clearDueDate: z.boolean()
     .optional()
     .describe('Clear the existing due date'),
 
-  clearDeferDate: coerceBoolean()
+  clearDeferDate: z.boolean()
     .optional()
     .describe('Clear the existing defer date'),
 
-  clearEstimatedMinutes: coerceBoolean()
+  clearEstimatedMinutes: z.boolean()
     .optional()
     .describe('Clear the existing time estimate'),
 
-  clearRepeatRule: coerceBoolean()
+  clearRepeatRule: z.boolean()
     .optional()
     .describe('Remove the existing repeat rule'),
 
   // Completion date (for complete operation)
-<<<<<<< HEAD
-  completionDate: OptionalLocalDateSchema
-=======
   completionDate: z.union([
     z.string().regex(/^\d{4}-\d{2}-\d{2}(?:[T ]\d{2}:\d{2}(?::\d{2})?)?$/, 'Invalid date format. Use YYYY-MM-DD or YYYY-MM-DD HH:mm'),
     z.literal(''),
@@ -124,11 +104,10 @@
     .optional()
     .nullable()
     .transform(val => val === '' ? null : val)
->>>>>>> 32ccab2c
     .describe('Completion date (defaults to now)'),
 
   // Minimal response option (for update)
-  minimalResponse: coerceBoolean()
+  minimalResponse: z.union([z.boolean(), z.string()])
     .optional()
     .describe('Return minimal response for bulk operations'),
 
@@ -176,11 +155,7 @@
     try {
       // Validate required parameters based on operation
       if (operation !== 'create' && !taskId) {
-<<<<<<< HEAD
-        return createErrorResponseV2(
-=======
         const error = createErrorResponseV2(
->>>>>>> 32ccab2c
           'manage_task',
           'MISSING_PARAMETER',
           `taskId is required for ${operation} operation`,
@@ -192,11 +167,7 @@
       }
 
       if (operation === 'create' && !params.name) {
-<<<<<<< HEAD
-        return createErrorResponseV2(
-=======
         const error = createErrorResponseV2(
->>>>>>> 32ccab2c
           'manage_task',
           'MISSING_PARAMETER',
           'name is required for create operation',
@@ -613,11 +584,7 @@
           break;
 
         default:
-<<<<<<< HEAD
-          return createErrorResponseV2(
-=======
           const error = createErrorResponseV2(
->>>>>>> 32ccab2c
             'manage_task',
             'INVALID_OPERATION',
             `Invalid operation: ${operation}`,
