import { z } from 'zod';
import { BaseTool } from '../base.js';
import {
  LIST_TASKS_SCRIPT,
  TODAYS_AGENDA_ULTRA_FAST_SCRIPT,
} from '../../omnifocus/scripts/tasks.js';
import {
  GET_OVERDUE_TASKS_ULTRA_OPTIMIZED_SCRIPT,
  GET_UPCOMING_TASKS_ULTRA_OPTIMIZED_SCRIPT,
} from '../../omnifocus/scripts/date-range-queries-optimized-v3.js';
import { FLAGGED_TASKS_PERSPECTIVE_SCRIPT } from '../../omnifocus/scripts/tasks/flagged-tasks-perspective.js';
import { isScriptSuccess, ListResultSchema } from '../../omnifocus/script-result-types.js';
import {
  createTaskResponseV2,
  createErrorResponseV2,
  OperationTimerV2,
  normalizeDateInput,
  normalizeBooleanInput,
  normalizeStringInput,
} from '../../utils/response-format-v2.js';
import { OmniFocusTask } from '../response-types.js';
import { TasksResponseV2 } from '../response-types-v2.js';
import type { ScriptResult } from '../../omnifocus/script-result-types.js';

// Simplified schema with clearer parameter names
const QueryTasksToolSchemaV2 = z.object({
  // Primary mode selector
  mode: z.enum([
    'all',           // List all tasks (with optional filters)
    'search',        // Text search in task names
    'overdue',       // Tasks past their due date
    'today',         // Today perspective: Due soon (≤3 days) OR flagged
    'upcoming',      // Tasks due in next N days
    'available',     // Tasks ready to work on
    'blocked',       // Tasks waiting on others
    'flagged',       // High priority tasks
    'smart_suggest', // AI-powered suggestions for "what should I work on?"
  ]).default('all')
    .describe('Query mode: "all" = all tasks with optional filters, "search" = find tasks by text, "overdue" = tasks past their due date, "today" = tasks due within 3 days OR flagged, "upcoming" = tasks due in next N days (use daysAhead param), "available" = tasks ready to work on now (not blocked/deferred), "blocked" = tasks waiting on other tasks, "flagged" = high priority flagged tasks'),

  // Common filters (work with most modes)
  search: z.string().optional().describe('Search text to find in task names (for search mode)'),
  project: z.string().optional().describe('Filter by project name or ID'),
  tags: z.array(z.string()).optional().describe('Filter by tag names'),
  completed: z.union([
    z.boolean(),
    z.string().transform(val => val === 'true' || val === '1'),
  ]).optional().describe('Include completed tasks (default: false)'),

  // Date filters (natural language supported)
  dueBy: z.string().optional().describe('Show tasks due by this date. Use YYYY-MM-DD format (e.g., "2025-03-15"). Basic terms like "today" or "tomorrow" also work.'),
  daysAhead: z.union([
    z.number(),
    z.string().transform(val => parseInt(val, 10)),
  ]).pipe(z.number().min(1).max(30)).optional().describe('For upcoming mode: number of days to look ahead (default: 7)'),

  // Response control - with type coercion for MCP bridge compatibility
  limit: z.union([
    z.number(),
    z.string().transform(val => parseInt(val, 10)),
  ]).pipe(z.number().min(1).max(200)).default(25).describe('Maximum tasks to return (default: 25)'),
  details: z.union([
    z.boolean(),
    z.string().transform(val => val === 'true' || val === '1'),
  ]).default(false).describe('Include full task details (default: false for speed)'),
});

type QueryTasksArgsV2 = z.infer<typeof QueryTasksToolSchemaV2>;

export class QueryTasksToolV2 extends BaseTool<typeof QueryTasksToolSchemaV2, TasksResponseV2> {
  name = 'tasks';
  description = 'Query OmniFocus tasks with various modes. Common usage: mode="search" with search="meeting" to find tasks, mode="today" for current tasks, mode="overdue" for past due items. Always returns a summary first for quick answers, then detailed task data.';
  schema = QueryTasksToolSchemaV2;

  async executeValidated(args: QueryTasksArgsV2): Promise<TasksResponseV2> {
    const timer = new OperationTimerV2();

    try {
      // Normalize inputs to prevent LLM errors
      const normalizedArgs = this.normalizeInputs(args);

      // Route to appropriate handler based on mode
      switch (normalizedArgs.mode) {
        case 'overdue':
          return this.handleOverdueTasks(normalizedArgs, timer);
        case 'upcoming':
          return this.handleUpcomingTasks(normalizedArgs, timer);
        case 'today':
          return this.handleTodaysTasks(normalizedArgs, timer);
        case 'search':
          return this.handleSearchTasks(normalizedArgs, timer);
        case 'available':
          return this.handleAvailableTasks(normalizedArgs, timer);
        case 'blocked':
          return this.handleBlockedTasks(normalizedArgs, timer);
        case 'flagged':
          return this.handleFlaggedTasks(normalizedArgs, timer);
        case 'smart_suggest':
          return this.handleSmartSuggest(normalizedArgs, timer);
        case 'all':
        default:
          return this.handleAllTasks(normalizedArgs, timer);
      }
    } catch (error) {
      const errorMessage = error instanceof Error ? error.message : String(error);

      // Provide helpful suggestions for common errors
      let suggestion = undefined;
      if (errorMessage.includes('timeout')) {
        suggestion = 'Try reducing the limit parameter or using a more specific mode';
      } else if (errorMessage.includes('date')) {
        suggestion = 'Use natural language dates like "tomorrow" or "next week", or ISO format';
      }

      return createErrorResponseV2(
        'tasks',
        'EXECUTION_ERROR',
        errorMessage,
        suggestion,
        error,
        timer.toMetadata(),
      );
    }
  }

  private normalizeInputs(args: QueryTasksArgsV2): QueryTasksArgsV2 {
    const normalized = { ...args };

    // Normalize date inputs
    if (normalized.dueBy) {
      const date = normalizeDateInput(normalized.dueBy, 'due');
      if (date) {
        normalized.dueBy = date.toISOString();
      }
    }

    // Normalize boolean that might come as string
    if (normalized.completed !== undefined) {
      const bool = normalizeBooleanInput(normalized.completed);
      if (bool !== null) {
        normalized.completed = bool;
      }
    }

    // Normalize search term
    if (normalized.search) {
      normalized.search = normalizeStringInput(normalized.search) || undefined;
    }

    // Ensure search mode has search term
    if (normalized.mode === 'search' && !normalized.search) {
      throw new Error('Search mode requires a search term');
    }

    return normalized;
  }

  private async handleOverdueTasks(args: QueryTasksArgsV2, timer: OperationTimerV2): Promise<any> {
    const cacheKey = `tasks_overdue_${args.limit}_${args.completed}`;

    // Check cache for speed
    const cached = this.cache.get<any>('tasks', cacheKey);
    if (cached) {
      return createTaskResponseV2(
        'tasks',
        cached.tasks,
        { ...timer.toMetadata(), from_cache: true, mode: 'overdue' },
      );
    }

    // Execute optimized overdue script
    const script = this.omniAutomation.buildScript(GET_OVERDUE_TASKS_ULTRA_OPTIMIZED_SCRIPT, {
      limit: args.limit,
      includeCompleted: args.completed || false,
    });

    const result = await this.execJson(script);

    if (!isScriptSuccess(result)) {
      return createErrorResponseV2(
        'tasks',
        'SCRIPT_ERROR',
        result.error,
        'Check if OmniFocus is running and not blocked by dialogs',
        result.details,
        timer.toMetadata(),
      );
    }

    // Parse and cache
    const tasks = this.parseTasks((result.data as any).tasks || (result.data as any).items || []);
    this.cache.set('tasks', cacheKey, { tasks, summary: (result.data as any).summary });

    return createTaskResponseV2(
      'tasks',
      tasks,
      { ...timer.toMetadata(), from_cache: false, mode: 'overdue' },
    );
  }

  private async handleUpcomingTasks(args: QueryTasksArgsV2, timer: OperationTimerV2): Promise<any> {
    const days = args.daysAhead || 7;
    const cacheKey = `tasks_upcoming_${days}_${args.limit}`;

    // Check cache
    const cached = this.cache.get<any>('tasks', cacheKey);
    if (cached) {
      return createTaskResponseV2(
        'tasks',
        cached.tasks,
        { ...timer.toMetadata(), from_cache: true, mode: 'upcoming', days_ahead: days },
      );
    }

    // Execute optimized upcoming script
    const script = this.omniAutomation.buildScript(GET_UPCOMING_TASKS_ULTRA_OPTIMIZED_SCRIPT, {
      days,
      includeToday: true,
      limit: args.limit,
    });

    const result = await this.execJson(script);

    if (!isScriptSuccess(result)) {
      return createErrorResponseV2(
        'tasks',
        'SCRIPT_ERROR',
        result.error,
        'Try reducing the days_ahead parameter',
        result.details,
        timer.toMetadata(),
      );
    }

    // Parse and cache
    const tasks = this.parseTasks((result.data as any).tasks || (result.data as any).items || []);
    this.cache.set('tasks', cacheKey, { tasks });

    return createTaskResponseV2(
      'tasks',
      tasks,
      { ...timer.toMetadata(), from_cache: false, mode: 'upcoming', days_ahead: days },
    );
  }

  private async handleTodaysTasks(args: QueryTasksArgsV2, timer: OperationTimerV2): Promise<any> {
    // Use the ultra-fast optimized script for today's agenda
    const cacheKey = `tasks_today_${args.limit}_${args.details}`;

    // Check cache
    const cached = this.cache.get<any>('tasks', cacheKey);
    if (cached) {
      return createTaskResponseV2(
        'tasks',
        cached.tasks,
        { ...timer.toMetadata(), from_cache: true, mode: 'today' },
      );
    }

    // Use the ultra-fast single-pass algorithm
    const options = {
      includeOverdue: true,
      includeFlagged: true,
      includeAvailable: true,
      includeDetails: args.details,
      limit: args.limit,
    };

    // Use the optimized today's agenda script (now returns typed envelope)
    const script = this.omniAutomation.buildScript(TODAYS_AGENDA_ULTRA_FAST_SCRIPT, { options });
    const TodayPayloadSchema = z.object({
      tasks: z.array(z.object({
        id: z.string(),
        name: z.string(),
        reason: z.string().optional(),
        daysOverdue: z.number().optional(),
        dueDate: z.string().optional(),
        flagged: z.boolean().optional(),
        note: z.string().optional(),
        project: z.string().optional(),
        projectId: z.string().optional(),
        tags: z.array(z.string()).optional(),
      })),
      overdueCount: z.number(),
      dueTodayCount: z.number(),
      flaggedCount: z.number(),
      processedCount: z.number().optional(),
      totalTasks: z.number().optional(),
      optimizationUsed: z.string().optional(),
    });

    const data = await this.omniAutomation.executeTyped(script, TodayPayloadSchema);

    const todayTasks = this.parseTasks(data.tasks);

    // Cache the results
    this.cache.set('tasks', cacheKey, { tasks: todayTasks });

    // Return with additional metadata from the ultra-fast script
    const metadata = {
      ...timer.toMetadata(),
      from_cache: false,
      mode: 'today',
      overdue_count: data.overdueCount || 0,
      due_today_count: data.dueTodayCount || 0,
      flagged_count: data.flaggedCount || 0,
      optimization: data.optimizationUsed || 'ultra_fast',
    };

    return createTaskResponseV2('tasks', todayTasks, metadata);
  }

  private async handleSearchTasks(args: QueryTasksArgsV2, timer: OperationTimerV2): Promise<any> {
    if (!args.search) {
      return createErrorResponseV2(
        'tasks',
        'MISSING_PARAMETER',
        'Search term is required for search mode',
        'Add a search parameter with the text to find',
        { provided_args: args },
        timer.toMetadata(),
      );
    }

    const filter = {
      search: args.search,
      completed: args.completed || false,
      limit: args.limit,
      includeDetails: args.details,
      project: args.project, // Pass as project name, not ID
      tags: args.tags,
      skipAnalysis: !args.details, // Skip expensive analysis if not needed
    };

    // Generate cache key for search
    const cacheKey = `tasks_search_${JSON.stringify(filter)}`;

    // Check cache
    const cached = this.cache.get<any>('tasks', cacheKey);
    if (cached) {
      return createTaskResponseV2(
        'tasks',
        cached.tasks,
        {
          ...timer.toMetadata(),
          from_cache: true,
          mode: 'search',
          search_term: args.search,
        },
      );
    }

    // Execute search
    const script = this.omniAutomation.buildScript(LIST_TASKS_SCRIPT, { filter });
    const result = await this.execJson(script);

    if (!isScriptSuccess(result)) {
      return createErrorResponseV2(
        'tasks',
        'SCRIPT_ERROR',
        'Search failed',
        'Try a simpler search term or check if OmniFocus is running',
        (result as any).details,
        timer.toMetadata(),
      );
    }

    const tasks = this.parseTasks(((result.data as any).tasks) || (result.data as any).items || []);

    // Cache search results
    this.cache.set('tasks', cacheKey, { tasks });

    return createTaskResponseV2(
      'tasks',
      tasks,
      {
        ...timer.toMetadata(),
        from_cache: false,
        mode: 'search',
        search_term: args.search,
      },
    );
  }

  private async handleAvailableTasks(args: QueryTasksArgsV2, timer: OperationTimerV2): Promise<any> {
    const filter = {
      completed: false,
      available: true,
      limit: args.limit,
      includeDetails: args.details,
      project: args.project, // Pass as project name, not ID
      tags: args.tags,
      skipAnalysis: false, // Need analysis for accurate availability
    };

    const cacheKey = `tasks_available_${args.limit}_${args.project || 'all'}`;

    // Check cache
    const cached = this.cache.get<any>('tasks', cacheKey);
    if (cached) {
      return createTaskResponseV2(
        'tasks',
        cached.tasks,
        { ...timer.toMetadata(), from_cache: true, mode: 'available' },
      );
    }

    // Execute query
    const script = this.omniAutomation.buildScript(LIST_TASKS_SCRIPT, { filter });
    const result = await this.execJson(script);

    if (!isScriptSuccess(result)) {
      return createErrorResponseV2(
        'tasks',
        'SCRIPT_ERROR',
        'Failed to get available tasks',
        'Try using all mode with fewer filters',
        (result as any).details,
        timer.toMetadata(),
      );
    }

    const tasks = this.parseTasks(((result.data as any).tasks) || (result.data as any).items || []);
    this.cache.set('tasks', cacheKey, { tasks });

    return createTaskResponseV2(
      'tasks',
      tasks,
      { ...timer.toMetadata(), from_cache: false, mode: 'available' },
    );
  }

  private async handleBlockedTasks(args: QueryTasksArgsV2, timer: OperationTimerV2): Promise<any> {
    const filter = {
      completed: false,
      blocked: true,
      limit: args.limit,
      includeDetails: args.details,
      project: args.project, // Pass as project name, not ID
      tags: args.tags,
      skipAnalysis: false, // Need analysis for blocking detection
    };

    const cacheKey = `tasks_blocked_${args.limit}`;

    // Check cache
    const cached = this.cache.get<any>('tasks', cacheKey);
    if (cached) {
      return createTaskResponseV2(
        'tasks',
        cached.tasks,
        { ...timer.toMetadata(), from_cache: true, mode: 'blocked' },
      );
    }

    // Execute query
    const script = this.omniAutomation.buildScript(LIST_TASKS_SCRIPT, { filter });
    const result = await this.execJson(script);

    if (!isScriptSuccess(result)) {
      return createErrorResponseV2(
        'tasks',
        'SCRIPT_ERROR',
        'Failed to get blocked tasks',
        'Try using all mode instead',
        (result as any).details,
        timer.toMetadata(),
      );
    }

    const tasks = this.parseTasks(((result.data as any).tasks) || (result.data as any).items || []);
    this.cache.set('tasks', cacheKey, { tasks });

    return createTaskResponseV2(
      'tasks',
      tasks,
      { ...timer.toMetadata(), from_cache: false, mode: 'blocked' },
    );
  }

  private async handleFlaggedTasks(args: QueryTasksArgsV2, timer: OperationTimerV2): Promise<any> {
    const cacheKey = `tasks_flagged_${args.limit}_${args.completed}`;

    // Check cache
    const cached = this.cache.get<any>('tasks', cacheKey);
    if (cached) {
      return createTaskResponseV2(
        'tasks',
        cached.tasks,
        { ...timer.toMetadata(), from_cache: true, mode: 'flagged' },
      );
    }

    // Use perspective-based flagged script for best performance
    const script = this.omniAutomation.buildScript(FLAGGED_TASKS_PERSPECTIVE_SCRIPT, {
      limit: args.limit,
      includeCompleted: args.completed || false,
      includeDetails: args.details || false,
    });
    const result = await this.execJson(script);

    if (!isScriptSuccess(result)) {
      return createErrorResponseV2(
        'tasks',
        'SCRIPT_ERROR',
        result.error,
        undefined,
        result.details,
        timer.toMetadata(),
      );
    }

    const tasks = this.parseTasks((result.data as any).tasks || (result.data as any).items || []);
    this.cache.set('tasks', cacheKey, { tasks });

    return createTaskResponseV2(
      'tasks',
      tasks,
      { ...timer.toMetadata(), from_cache: false, mode: 'flagged' },
    );
  }

  private async handleAllTasks(args: QueryTasksArgsV2, timer: OperationTimerV2): Promise<any> {
    const filter: any = {
      completed: args.completed,
      limit: args.limit,
      includeDetails: args.details,
      project: args.project, // Pass as project name, not ID
      tags: args.tags,
    };

    // Add date filter if provided
    if (args.dueBy) {
      filter.dueBefore = args.dueBy;
    }

    // Clean undefined values
    Object.keys(filter).forEach(key => {
      if (filter[key] === undefined) delete filter[key];
    });

    // Execute query
    const script = this.omniAutomation.buildScript(LIST_TASKS_SCRIPT, { filter });
    const result = await this.execJson(script);

    if (!isScriptSuccess(result)) {
      return createErrorResponseV2(
        'tasks',
        'SCRIPT_ERROR',
        'Failed to get tasks',
        'Try a more specific mode like overdue or today',
        (result as any).details,
        timer.toMetadata(),
      );
    }

    const tasks = this.parseTasks(((result.data as any).tasks) || (result.data as any).items || []);

    return createTaskResponseV2(
      'tasks',
      tasks,
      {
        ...timer.toMetadata(),
        from_cache: false,
        mode: 'all',
        filters_applied: filter,
      },
    );
  }

  private async handleSmartSuggest(args: QueryTasksArgsV2, timer: OperationTimerV2): Promise<any> {
    // Smart suggest combines overdue, today, and flagged tasks to suggest what to work on
    const cacheKey = `tasks_smart_suggest_${args.limit}`;

    // Check cache
    const cached = this.cache.get<any>('tasks', cacheKey);
    if (cached) {
      return createTaskResponseV2(
        'tasks',
        cached.tasks,
        { ...timer.toMetadata(), from_cache: true, mode: 'smart_suggest' },
      );
    }

    // Gather data from multiple sources for intelligent suggestions
    const filter = {
      completed: false,
      limit: Math.min(args.limit * 2, 100), // Get more for analysis
      includeDetails: args.details,
    };

    // Execute comprehensive query
    const script = this.omniAutomation.buildScript(LIST_TASKS_SCRIPT, { filter });
    const result = await this.execJson(script);

    if (!isScriptSuccess(result)) {
      return createErrorResponseV2(
        'tasks',
        'SCRIPT_ERROR',
        'Failed to get task suggestions',
        'Try using mode: "today" or "overdue" instead',
        (result as any).details,
        timer.toMetadata(),
      );
    }

    const allTasks = this.parseTasks(((result.data as any).tasks) || (result.data as any).items || []);
    const now = new Date();
    const todayEnd = new Date(now);
    todayEnd.setHours(23, 59, 59, 999);

    // Smart prioritization algorithm
    const scoredTasks = allTasks.map(task => {
      let score = 0;

      // Overdue tasks get highest priority
      if (task.dueDate) {
        const dueDate = new Date(task.dueDate);
        const isDueToday = dueDate.toDateString() === now.toDateString();
        if (dueDate < now) {
          const daysOverdue = Math.floor((now.getTime() - dueDate.getTime()) / (1000 * 60 * 60 * 24));
          score += 100 + Math.min(daysOverdue * 10, 200); // Cap at 300 for very overdue
        } else if (isDueToday || dueDate <= todayEnd) {
          score += 80; // Due today
        }
      }

      // Flagged tasks get bonus
      if (task.flagged) score += 50;

      // Available tasks get bonus (not blocked, not deferred)
<<<<<<< HEAD
      const isAvailable = !task.completed && 
                         (!task.deferDate || new Date(task.deferDate) <= now) &&
                         !task.blocked;
      if (isAvailable) score += 30;
=======
      // Note: Status checking available via task.blocked() and task.next() properties
      if (task.available) score += 30;
>>>>>>> 32ccab2c

      // Tasks with short estimated duration get bonus (quick wins)
      if (task.estimatedMinutes && task.estimatedMinutes <= 15) score += 20;

      return { ...task, _score: score };
    });

    // Sort by score and take top items
    let suggestedTasks = scoredTasks
      .filter(t => t._score > 0) // Only tasks with positive score
      .sort((a, b) => b._score - a._score)
      .slice(0, args.limit)
      .map(({ _score, ...task }) => task); // Remove score from output

    // Ensure at least one due-today task is surfaced if available
    const dueTodayCandidate = allTasks.find(t => t.dueDate && new Date(t.dueDate).toDateString() === now.toDateString());
    if (dueTodayCandidate) {
      const alreadyIncluded = suggestedTasks.some(t => t.id === dueTodayCandidate.id);
      if (!alreadyIncluded) {
        if (suggestedTasks.length < args.limit) {
          suggestedTasks.push(dueTodayCandidate);
        } else if (suggestedTasks.length > 0) {
          suggestedTasks[suggestedTasks.length - 1] = dueTodayCandidate;
        }
      }
    }

    // Cache results
    this.cache.set('tasks', cacheKey, { tasks: suggestedTasks });

    return createTaskResponseV2(
      'tasks',
      suggestedTasks,
      {
        ...timer.toMetadata(),
        from_cache: false,
        mode: 'smart_suggest',
        algorithm: 'priority_score_v1',
      },
    );
  }

  private parseTasks(tasks: any[]): OmniFocusTask[] {
    return tasks.map(task => ({
      ...task,
      dueDate: task.dueDate ? new Date(task.dueDate) : undefined,
      deferDate: task.deferDate ? new Date(task.deferDate) : undefined,
      completionDate: task.completionDate ? new Date(task.completionDate) : undefined,
      added: task.added ? new Date(task.added) : undefined,
    }));
  }

  // Backward-compatible helper for tests that mock only `execute`
  private async execJson(script: string): Promise<ScriptResult<unknown>> {
    const anyOmni: any = this.omniAutomation as any;
    if (typeof anyOmni.executeJson === 'function') {
      const maybe = await anyOmni.executeJson(script);
      if (maybe && typeof maybe === 'object' && (maybe as any).error === true) {
        const m: any = maybe;
        return { success: false, error: m.message || 'Script execution failed', details: m.details } as ScriptResult<unknown>;
      }
      if (maybe && typeof maybe === 'object' && 'success' in maybe) {
        const sr: any = maybe;
        if (sr.success && sr.data && typeof sr.data === 'object' && (sr.data as any).error === true) {
          const m: any = sr.data;
          return { success: false, error: m.message || 'Script execution failed', details: m.details } as ScriptResult<unknown>;
        }
        return sr as ScriptResult<unknown>;
      }
      // Try to coerce raw shapes into ListResultSchema
      let candidate: any = maybe;
      let parsed = ListResultSchema.safeParse(candidate);
      if (!parsed.success && maybe && typeof maybe === 'object') {
        const obj: any = maybe;
        if (Array.isArray(obj.tasks)) {
          candidate = { items: obj.tasks, summary: obj.summary, metadata: obj.metadata };
          parsed = ListResultSchema.safeParse(candidate);
        }
      }
      if (parsed.success) {
        return { success: true, data: parsed.data } as ScriptResult<unknown>;
      }
      return { success: false, error: 'Script result validation failed', details: { errors: parsed.error.issues } } as ScriptResult<unknown>;
    }
    const raw = await anyOmni.execute(script);
    let candidate: any = raw;
    let parsed = ListResultSchema.safeParse(candidate);
    if (!parsed.success && raw && typeof raw === 'object') {
      const obj: any = raw;
      if (obj && obj.error === true) {
        return { success: false, error: obj.message || 'Script execution failed', details: obj.details } as ScriptResult<unknown>;
      }
      if (Array.isArray(obj.tasks)) {
        candidate = { items: obj.tasks, summary: obj.summary, metadata: obj.metadata };
        parsed = ListResultSchema.safeParse(candidate);
      }
    }
    if (parsed.success) {
      return { success: true, data: parsed.data } as ScriptResult<unknown>;
    }
    return { success: false, error: 'Script result validation failed', details: { errors: parsed.error.issues } } as ScriptResult<unknown>;
  }
}<|MERGE_RESOLUTION|>--- conflicted
+++ resolved
@@ -629,15 +629,8 @@
       if (task.flagged) score += 50;
 
       // Available tasks get bonus (not blocked, not deferred)
-<<<<<<< HEAD
-      const isAvailable = !task.completed && 
-                         (!task.deferDate || new Date(task.deferDate) <= now) &&
-                         !task.blocked;
-      if (isAvailable) score += 30;
-=======
       // Note: Status checking available via task.blocked() and task.next() properties
       if (task.available) score += 30;
->>>>>>> 32ccab2c
 
       // Tasks with short estimated duration get bonus (quick wins)
       if (task.estimatedMinutes && task.estimatedMinutes <= 15) score += 20;
