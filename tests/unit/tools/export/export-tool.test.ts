--- conflicted
+++ resolved
@@ -33,20 +33,11 @@
     }))
   }))
 }));
-<<<<<<< HEAD
-=======
-
->>>>>>> 32ccab2c
+
 vi.mock('../../../../src/utils/response-format-v2.js', () => ({
   createErrorResponseV2: vi.fn((operation, code, message, suggestion, details, metadata) => ({
     success: false,
     data: {},
-<<<<<<< HEAD
-    metadata: { operation, timestamp: new Date().toISOString(), from_cache: false, ...metadata },
-    error: { code, message, suggestion, details },
-  })),
-  OperationTimerV2: vi.fn().mockImplementation(() => ({ toMetadata: vi.fn(() => ({ query_time_ms: 5 })) })),
-=======
     metadata: { operation, timestamp: new Date().toISOString(), from_cache: false, ...metadata },
     error: { code, message, suggestion, details },
   })),
@@ -62,7 +53,6 @@
 vi.mock('fs', () => ({
   mkdirSync: vi.fn(),
   writeFileSync: vi.fn(),
->>>>>>> 32ccab2c
 }));
 
 vi.mock('path', () => ({
