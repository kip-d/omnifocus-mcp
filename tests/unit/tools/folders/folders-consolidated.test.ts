import { describe, it, expect, beforeEach, vi } from 'vitest';
import { FoldersTool } from '../../../../src/tools/folders/FoldersTool.js';
import { CacheManager } from '../../../../src/cache/CacheManager.js';

// Mock deps
vi.mock('../../../../src/cache/CacheManager.js', () => ({
  CacheManager: vi.fn()
}));
vi.mock('../../../../src/utils/logger.js', () => ({
  createLogger: vi.fn(() => ({
    debug: vi.fn(),
    info: vi.fn(),
    error: vi.fn(),
    warn: vi.fn(),
  }))
}));

// Mock the script creation functions since we're testing the self-contained implementation
vi.mock('../../../../src/omnifocus/scripts/folders/list-folders.js', () => ({
  createListFoldersScript: vi.fn(() => 'mock-list-script')
}));
vi.mock('../../../../src/omnifocus/scripts/folders/create-folder.js', () => ({
  CREATE_FOLDER_SCRIPT: 'mock-create-script'
}));
vi.mock('../../../../src/omnifocus/scripts/folders/update-folder.js', () => ({
  UPDATE_FOLDER_SCRIPT: 'mock-update-script'
}));

vi.mock('../../../../src/utils/response-format-v2.js', () => ({
  createErrorResponseV2: vi.fn((operation, code, message, suggestion, details, metadata) => ({
    success: false,
    data: {},
    metadata: { operation, timestamp: new Date().toISOString(), from_cache: false, ...metadata },
    error: { code, message, suggestion, details },
  })),
<<<<<<< HEAD
=======
  createSuccessResponseV2: vi.fn((operation, data, suggestion, metadata) => ({
    success: true,
    data,
    metadata: { operation, timestamp: new Date().toISOString(), from_cache: false, ...metadata },
  })),
>>>>>>> 32ccab2c
  OperationTimerV2: vi.fn().mockImplementation(() => ({ toMetadata: vi.fn(() => ({ query_time_ms: 1 })) })),
}));

describe('FoldersTool (self-contained implementation)', () => {
  let tool: FoldersTool;
  let mockCache: any;
  let mockOmni: any;

  beforeEach(() => {
    vi.clearAllMocks();
    mockCache = { get: vi.fn(), set: vi.fn(), invalidate: vi.fn() };
    mockOmni = { buildScript: vi.fn(), execute: vi.fn(), executeJson: vi.fn() };
    
    (CacheManager as any).mockImplementation(() => mockCache);
    tool = new FoldersTool(mockCache);
    (tool as any).omniAutomation = mockOmni;
    
    // Mock the execJson method that the consolidated tool uses
    (tool as any).execJson = vi.fn();
  });

  describe('Query Operations', () => {
    it('list uses cache when available', async () => {
      mockCache.get.mockReturnValue([{ id: 'f1', name: 'Work' }]);
      await tool.executeValidated({ operation: 'list' } as any);
      
      expect(mockCache.get).toHaveBeenCalledWith('folders', 'folders');
      // Should use cache and not call execJson
      expect((tool as any).execJson).not.toHaveBeenCalled();
    });

    it('validates get requires folderId', async () => {
      const res: any = await tool.executeValidated({ operation: 'get' } as any);
      expect(res.success).toBe(false);
      expect(res.error.code).toBe('MISSING_PARAMETER');
      expect(res.error.message).toContain('folderId is required');
    });

    it('validates search requires searchQuery', async () => {
      const res: any = await tool.executeValidated({ operation: 'search' } as any);
      expect(res.success).toBe(false);
      expect(res.error.code).toBe('MISSING_PARAMETER');
      expect(res.error.message).toContain('searchQuery is required');
    });

    it('validates projects requires folderId', async () => {
      const res: any = await tool.executeValidated({ operation: 'projects' } as any);
      expect(res.success).toBe(false);
      expect(res.error.code).toBe('MISSING_PARAMETER');
      expect(res.error.message).toContain('folderId is required');
    });
  });

  describe('Management Operations', () => {
    it('create requires name parameter', async () => {
      const res: any = await tool.executeValidated({ operation: 'create' } as any);
      expect(res.success).toBe(false);
      expect(res.error.code).toBe('MISSING_PARAMETER');
      expect(res.error.message).toContain('name is required');
    });

    it('update requires folderId parameter', async () => {
      const res: any = await tool.executeValidated({ operation: 'update', name: 'NewName' } as any);
      expect(res.success).toBe(false);
      expect(res.error.code).toBe('MISSING_PARAMETER');
      expect(res.error.message).toContain('folderId is required');
    });

    it('delete requires folderId parameter', async () => {
      const res: any = await tool.executeValidated({ operation: 'delete' } as any);
      expect(res.success).toBe(false);
      expect(res.error.code).toBe('MISSING_PARAMETER');
      expect(res.error.message).toContain('folderId is required');
    });

    it('move requires folderId parameter', async () => {
      const res: any = await tool.executeValidated({ operation: 'move', parentFolderId: 'parent' } as any);
      expect(res.success).toBe(false);
      expect(res.error.code).toBe('MISSING_PARAMETER');
      expect(res.error.message).toContain('folderId is required');
    });

    it('set_status requires both folderId and status', async () => {
      const res1: any = await tool.executeValidated({ operation: 'set_status', status: 'active' } as any);
      expect(res1.success).toBe(false);
      expect(res1.error.code).toBe('MISSING_PARAMETER');
      expect(res1.error.message).toContain('folderId is required');

      const res2: any = await tool.executeValidated({ operation: 'set_status', folderId: 'f1' } as any);
      expect(res2.success).toBe(false);
      expect(res2.error.code).toBe('MISSING_PARAMETER');
      expect(res2.error.message).toContain('status is required');
    });

    it('duplicate returns NOT_IMPLEMENTED error', async () => {
      const res: any = await tool.executeValidated({ operation: 'duplicate', folderId: 'f1' } as any);
      expect(res.success).toBe(false);
      expect(res.error.code).toBe('NOT_IMPLEMENTED');
      expect(res.error.message).toContain('Duplicate operation is not yet implemented');
    });
  });

  describe('Script Execution', () => {
    it('handles successful script execution for list operation', async () => {
      mockCache.get.mockReturnValue(null); // No cache
      (tool as any).execJson.mockResolvedValue({
        success: true,
        data: { items: [{ id: 'f1', name: 'Work' }] }
      });

      const res: any = await tool.executeValidated({ operation: 'list' } as any);
      expect(res.success).toBe(true);
      expect(res.data.folders).toHaveLength(1);
      expect(res.data.folders[0].name).toBe('Work');
    });

    it('handles script execution failures', async () => {
      (tool as any).execJson.mockResolvedValue({
        success: false,
        error: 'Script execution failed'
      });

      const res: any = await tool.executeValidated({ operation: 'get', folderId: 'f1' } as any);
      expect(res.success).toBe(false);
      expect(res.error.code).toBe('GET_FAILED');
    });

    it('invalidates cache after successful mutations', async () => {
      (tool as any).execJson.mockResolvedValue({
        success: true,
        data: { id: 'f1', name: 'Updated Folder' }
      });

      await tool.executeValidated({ operation: 'update', folderId: 'f1', name: 'Updated' } as any);
      
      expect(mockCache.invalidate).toHaveBeenCalledWith('folders');
      expect(mockCache.invalidate).toHaveBeenCalledWith('projects');
    });
  });
});<|MERGE_RESOLUTION|>--- conflicted
+++ resolved
@@ -33,14 +33,11 @@
     metadata: { operation, timestamp: new Date().toISOString(), from_cache: false, ...metadata },
     error: { code, message, suggestion, details },
   })),
-<<<<<<< HEAD
-=======
   createSuccessResponseV2: vi.fn((operation, data, suggestion, metadata) => ({
     success: true,
     data,
     metadata: { operation, timestamp: new Date().toISOString(), from_cache: false, ...metadata },
   })),
->>>>>>> 32ccab2c
   OperationTimerV2: vi.fn().mockImplementation(() => ({ toMetadata: vi.fn(() => ({ query_time_ms: 1 })) })),
 }));
 
