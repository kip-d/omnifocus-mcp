# OmniFocus MCP Server

A Model Context Protocol (MCP) server for OmniFocus task management automation.

<<<<<<< HEAD
## 🎉 v2.1.0 Production Release - Complete V2 Architecture!

**Major architecture milestone with comprehensive improvements:**
- ⚡ **95% performance improvements** verified and released
- 🏗️ **Complete V2 architecture migration** with type safety (41→1 unsafe calls)
- 🛠️ **Tool consolidation** from 22→15 tools (30% context reduction)
- 🔒 **MCP specification compliance** with proper stdin handling
- 📊 **706 tests passing** (100% pass rate) with comprehensive coverage
- 🏷️ **Tag hierarchy support** - Create, manage, and query nested tags
- 🎯 **Pattern analysis** - 8 built-in analysis patterns for workflow optimization
=======
## 🎉 v2.1.0 Production Release - 100% Tool Success Rate!

**Complete architecture overhaul with all JXA limitations fixed:**
- ⚡ **95% faster performance** - Queries now complete in <1 second for 2000+ tasks
- 🔒 **Security hardened** - Fixed injection vulnerabilities in bridge operations
- 🛠️ **100% reliable** - No more delete/recreate, task IDs preserved
- 📊 **Summary-first responses** - Immediate insights before detailed data
- 🏷️ **Tag assignment fixed** - Tags can now be set during task creation
- 🔄 **Full repeat rule support** - Complex recurrence patterns now work
- 📁 **Task reparenting** - Move tasks between projects and parents
>>>>>>> 32ccab2c
- 👁️ **Perspective queries** - Query any perspective without changing windows
- 🔄 **Full repeat rule support** - Complex recurrence patterns work perfectly
- ✅ **All user feedback addressed** - Context efficiency and tag operations

> **Personal Project Notice**: This is a hobby project I built for my own OmniFocus workflow automation. While it's MIT licensed and you're welcome to use or adapt it, please note that it's designed for my specific needs and workflows. If it happens to work for you too, that's wonderful but unexpected! No support or maintenance is guaranteed.

## ⚠️ Known Limitations

### ~~Tags Cannot Be Assigned During Task Creation~~ ✅ FIXED in v2.0.0-beta.1
**Update**: Tags can now be assigned during task creation! We've implemented a workaround using the `evaluateJavascript()` bridge that allows immediate tag assignment.

```javascript
// Now works in a single step!
const task = await create_task({ 
  name: "My Task",
  tags: ["work", "urgent"]  // ✅ Tags are assigned immediately
});
```

For technical details about how we bypassed this JXA limitation, see [JXA Limitations and Workarounds](docs/JXA-LIMITATIONS-AND-WORKAROUNDS.md).

## Features

### 🔧 **15 Consolidated Tools** (reduced from 22 for 30% context efficiency)
- **Task Management**: `tasks`, `manage_task` - Complete CRUD with advanced querying
- **Project & Folder Organization**: `projects`, `folders` - Hierarchical project management  
- **Tag Operations**: `tags` - Full hierarchy support with create/nest/reparent operations
- **GTD Analytics**: `productivity_stats`, `task_velocity`, `analyze_overdue`, `workflow_analysis` 
- **Pattern Analysis**: `analyze_patterns` - 8 built-in workflow optimization patterns
- **Data Export**: `export` - CSV, JSON, Markdown formats with filtering
- **System Tools**: `perspectives`, `system`, `manage_reviews`, `recurring_tasks`

### ⚡ **Performance & Architecture**  
- **95% performance improvements** - Queries complete in <1 second for 2000+ tasks
- **Type-safe V2 architecture** - Eliminated 40/41 unsafe `any` type usage
- **MCP specification compliance** - Proper stdin handling and graceful shutdown  
- **Smart caching system** - Automatic invalidation with TTL-based refresh
- **Summary-first responses** - Get insights before detailed data

## Quick Start

### Prerequisites
- OmniFocus 4.6+ on macOS
- Node.js 18+

### Installation
```bash
git clone https://github.com/yourusername/omnifocus-mcp.git
cd omnifocus-mcp
npm install
npm run build
```

### Claude Desktop Setup
Add to `~/Library/Application Support/Claude/claude_desktop_config.json`:
```json
{
  "mcpServers": {
    "omnifocus": {
      "command": "node",
      "args": ["/path/to/omnifocus-mcp/dist/index.js"]
    }
  }
}
```

## 🚀 Optimizing Your AI Assistant's Performance

### Quick Setup: Add API Reference to Your Assistant

For the best experience with any AI assistant (Claude, ChatGPT, etc.), you can optionally include the compact API reference in your system prompt. This helps the AI understand all available tools without consuming much context:

1. **Copy the compact reference** from [`docs/API-REFERENCE-LLM.md`](docs/API-REFERENCE-LLM.md) (~900 tokens)
2. **Add to your system prompt** or custom instructions:
   ```
   You have access to OmniFocus MCP tools. Here's the API reference:
   [paste API-REFERENCE-LLM.md content here]
   ```

This is **completely optional** but provides:
- ✅ Faster, more accurate tool usage
- ✅ Better error recovery
- ✅ Reduced failed tool calls
- ✅ The AI knows all capabilities upfront

For ultra-minimal setups, use [`docs/API-COMPACT.md`](docs/API-COMPACT.md) (~400 tokens).

## Using MCP Prompts in Claude Desktop

This server provides five optimized prompts for GTD workflows and essential reference. To access them in Claude Desktop (v0.12.55+):

1. Click the **"+"** button (bottom-left of the input box)
2. Select **"Add from omnifocus"** from the menu
3. Choose from available prompts:
   - **GTD Workflows:**
     - `gtd_process_inbox` - Process inbox using pure GTD methodology (2-minute rule, actionable decision tree)
     - `eisenhower_matrix_inbox` - Process inbox using Urgent/Important quadrants (complementary to GTD)
     - `gtd_weekly_review` - Complete weekly review with stale project detection
     - `gtd_principles` - Core GTD methodology guide
   - **Essential Reference:**
     - `quick_reference` - Essential tips and emergency commands

These prompts provide guided conversations with pre-configured questions and responses tailored to specific workflows. The two inbox processing methods serve complementary purposes: Eisenhower Matrix for initial overwhelm/priority learning, GTD Process for daily maintenance.

## Testing the Server

For comprehensive testing of all v2.1.0 features:

### **Claude Desktop Users**
Copy the entire prompt from [`CLAUDE_DESKTOP_TEST_PROMPT.md`](CLAUDE_DESKTOP_TEST_PROMPT.md) into Claude Desktop for guided testing of all 15 tools, 5 prompts, and key workflows.

### **Developers** 
See [`COMPREHENSIVE_TEST_GUIDE.md`](COMPREHENSIVE_TEST_GUIDE.md) for detailed technical testing procedures.

### **Quick Health Check**
```bash
# Test server is running
echo '{"jsonrpc":"2.0","id":1,"method":"tools/list"}' | node dist/index.js | jq -r '.result.tools | length'
# Should return: 15

# Test a simple operation  
echo '{"jsonrpc":"2.0","id":1,"method":"tools/call","params":{"name":"system","arguments":{"operation":"version"}}}' | node dist/index.js
```

## Basic Usage

### Query Tasks (List)
The `list_tasks` tool is deprecated and retained only for backward compatibility. Use `query_tasks` with `queryType: "list"` instead:
```javascript
{
  "tool": "query_tasks",
  "arguments": {
    "queryType": "list",
    "completed": false,
    "limit": 50
  }
}
```

### Create Task
```javascript
{
  "tool": "create_task", 
  "arguments": {
    "name": "Review Q4 budget",
    "dueDate": "2024-01-15T17:00:00Z",
    "flagged": true
  }
}
```

### Create Sequential Project
```javascript
{
  "tool": "create_project",
  "arguments": {
    "name": "Website Redesign",
    "sequential": true,  // Tasks must be done in order
    "folder": "Work"
  }
}
```

### Work with Perspectives
```javascript
// List all perspectives
{
  "tool": "list_perspectives",
  "arguments": {}
}

// Query tasks from a perspective
{
  "tool": "query_perspective",
  "arguments": {
    "perspectiveName": "Inbox",
    "limit": "10"
  }
}
```

### Create Project with Review Settings
```javascript
{
  "tool": "create_project",
  "arguments": {
    "name": "Quarterly Goals",
    "reviewInterval": {
      "unit": "week",   // day, week, month, year
      "steps": 1,       // Review every 1 week
      "fixed": false    // Floating schedule
    },
    "nextReviewDate": "2025-01-15"
  }
}
```

### Create Action Group with Subtasks
```javascript
// Create parent task (action group)
{
  "tool": "create_task",
  "arguments": {
    "name": "Plan Party",
    "sequential": true,  // Subtasks must be done in order
    "projectId": "xyz789"
  }
}
// Returns: { taskId: "abc123" }

// Add subtasks
{
  "tool": "create_task",
  "arguments": {
    "name": "Make guest list",
    "parentTaskId": "abc123"  // Creates as subtask
  }
}
```

### Get Today's Agenda
```javascript
{
  "tool": "todays_agenda",
  "arguments": {
    "includeOverdue": true
  }
}
```

### Analyze Database Patterns (NEW)
```javascript
// Find duplicates, dormant projects, and tag issues
{
  "tool": "analyze_patterns",
  "arguments": {
    "patterns": ["duplicates", "dormant_projects", "tag_audit"],
    "options": {
      "dormant_threshold_days": "60"
    }
  }
}
```

## Available Tools (15 Consolidated)

### V2.0.0 Consolidated Architecture

**Task Operations (2 tools)**:
- `tasks` - Unified task querying with modes (search, overdue, today, upcoming, available, blocked, flagged)
- `manage_task` - All task CRUD operations (create, update, complete, delete)

**Project Operations (1 tool)**:
- `projects` - All project operations (list, create, update, complete, delete, review, stats)

**Organization (3 tools)**:
- `folders` - Complete folder operations (list, get, search, create, update, delete, move)
- `tags` - Tag management (list, active, create, rename, delete, merge, hierarchy)
- `manage_reviews` - GTD review workflow management

**Analytics (5 tools)**:
- `productivity_stats` - GTD health metrics and completion statistics
- `task_velocity` - Completion trends and velocity analysis  
- `analyze_overdue` - Bottleneck analysis for overdue items
- `workflow_analysis` - Deep workflow pattern analysis
- `analyze_patterns` - Database-wide pattern detection (duplicates, dormant projects, etc.)

**Utilities (4 tools)**:
- `export` - Data export in JSON/CSV/Markdown formats
- `recurring_tasks` - Recurring task analysis and patterns
- `perspectives` - Access to OmniFocus perspectives
- `system` - Version info and diagnostics

### Documentation

- `/docs/API-REFERENCE.md` - Complete API documentation (~4,800 tokens)
- `/docs/API-REFERENCE-LLM.md` - LLM-optimized reference (~900 tokens) 
- `/docs/API-COMPACT.md` - Ultra-compact reference (~400 tokens)
- `/docs/TOOLS.md` - Detailed tool documentation
- `/docs/TOOL_CONSOLIDATION.md` - Consolidation guide and migration help  
- `/docs/LLM_USAGE_GUIDE.md` - Best practices for AI agents

## Recurrence Examples

### Daily Task
```javascript
// Review inbox every morning
create_task({
  name: "Review OmniFocus inbox",
  dueDate: "2025-01-15 09:00",
  repeatRule: {
    unit: "day",
    steps: 1,
    method: "fixed"  // Due again next day regardless of completion
  }
})
```

### Weekly on Specific Days
```javascript
// Team standup on Mon/Wed/Fri
create_task({
  name: "Team standup",
  dueDate: "2025-01-13 10:00",  // Starting Monday
  repeatRule: {
    unit: "week",
    steps: 1,
    weekdays: ["monday", "wednesday", "friday"],
    method: "fixed"
  }
})
```

### Monthly on Specific Day
```javascript
// Pay rent on 1st of each month
create_task({
  name: "Pay rent",
  dueDate: "2025-02-01",
  repeatRule: {
    unit: "month",
    steps: 1,
    method: "fixed"
  }
})
```

### Monthly on Position (e.g., 2nd Tuesday)
```javascript
// Team retrospective on 2nd Tuesday of each month
create_task({
  name: "Team retrospective",
  dueDate: "2025-01-14 14:00",
  repeatRule: {
    unit: "month",
    steps: 1,
    weekPosition: "2",  // 2nd occurrence
    weekday: "tuesday",
    method: "fixed"
  }
})
```

### After Completion
```javascript
// Water plants 3 days after last watering
create_task({
  name: "Water plants",
  repeatRule: {
    unit: "day",
    steps: 3,
    method: "start-after-completion"  // Next due 3 days after marking complete
  }
})
```

### With Defer Date
```javascript
// Quarterly review (defer 1 week before due)
create_task({
  name: "Quarterly business review",
  dueDate: "2025-03-31",
  repeatRule: {
    unit: "month",
    steps: 3,
    method: "fixed",
    deferAnother: {
      unit: "week",
      steps: 1  // Becomes available 1 week before due
    }
  }
})
```

## Known Limitations

- **Recurrence/Repetition**: ✅ **NOW WORKING** via `evaluateJavascript()` bridge! See examples above. Implementation uses a hybrid approach bridging JXA to Omni Automation. Technical details in `/docs/JXA-LIMITATIONS.md`.
- **Tags**: ✅ **NOW WORKING** - Can be assigned during task creation using `evaluateJavascript()` bridge (v2.0.0-beta.1).
- **Project Movement**: Moving tasks between projects may require recreation with new ID
- **Parent Task Assignment**: Cannot move existing tasks into action groups via `update_task` (JXA limitation). The OmniFocus JXA API does not support reassigning tasks to new parents after creation. Workaround: Create new subtasks directly under the action group using `create_task` with `parentTaskId`.
- **Sequential Task Blocking**: Tasks in the inbox do not show as blocked even when sequential, as they lack project context. Sequential blocking only applies to tasks within projects or action groups.
- **Performance**: v1.13.0 revolutionizes performance with hybrid JXA/Omni Automation approach. Most queries now 60-96% faster, completing in <1 second even with large databases.

See `/docs/TROUBLESHOOTING.md` for solutions and `/docs/JXA-LIMITATIONS.md` for technical details.

## Data Format Conventions

- **Data Fields** (task/project properties): Use camelCase to match OmniFocus API
  - Examples: `dueDate`, `deferDate`, `estimatedMinutes`, `flagged`
- **Metadata Fields** (response metadata): Use snake_case for consistency
  - Examples: `task_count`, `export_date`, `query_time_ms`, `from_cache`

This distinction ensures compatibility with OmniFocus while maintaining consistent metadata formatting.

## Documentation

- `/docs/TOOLS.md` - Detailed tool documentation
- `/docs/GTD-WORKFLOW-MANUAL.md` - GTD workflow guides
- `/docs/PERFORMANCE.md` - Performance optimization
- `/docs/PERMISSIONS.md` - macOS permissions setup

### Bridge Safety (Developers)
- Use `src/omnifocus/scripts/shared/bridge-helpers.ts` (`BRIDGE_HELPERS`) for all bridge writes (tags, task moves, repetition rules). Do not hand‑roll `evaluateJavascript` strings.
- The legacy `getBridgeHelpers()` bundle has been removed. If you see references in older branches, replace them with BRIDGE_HELPERS templates/helpers.

## License

MIT License - see LICENSE file<|MERGE_RESOLUTION|>--- conflicted
+++ resolved
@@ -2,18 +2,6 @@
 
 A Model Context Protocol (MCP) server for OmniFocus task management automation.
 
-<<<<<<< HEAD
-## 🎉 v2.1.0 Production Release - Complete V2 Architecture!
-
-**Major architecture milestone with comprehensive improvements:**
-- ⚡ **95% performance improvements** verified and released
-- 🏗️ **Complete V2 architecture migration** with type safety (41→1 unsafe calls)
-- 🛠️ **Tool consolidation** from 22→15 tools (30% context reduction)
-- 🔒 **MCP specification compliance** with proper stdin handling
-- 📊 **706 tests passing** (100% pass rate) with comprehensive coverage
-- 🏷️ **Tag hierarchy support** - Create, manage, and query nested tags
-- 🎯 **Pattern analysis** - 8 built-in analysis patterns for workflow optimization
-=======
 ## 🎉 v2.1.0 Production Release - 100% Tool Success Rate!
 
 **Complete architecture overhaul with all JXA limitations fixed:**
@@ -24,10 +12,8 @@
 - 🏷️ **Tag assignment fixed** - Tags can now be set during task creation
 - 🔄 **Full repeat rule support** - Complex recurrence patterns now work
 - 📁 **Task reparenting** - Move tasks between projects and parents
->>>>>>> 32ccab2c
 - 👁️ **Perspective queries** - Query any perspective without changing windows
-- 🔄 **Full repeat rule support** - Complex recurrence patterns work perfectly
-- ✅ **All user feedback addressed** - Context efficiency and tag operations
+- 🎯 **Zero breaking changes** - Seamless upgrade from v1.x
 
 > **Personal Project Notice**: This is a hobby project I built for my own OmniFocus workflow automation. While it's MIT licensed and you're welcome to use or adapt it, please note that it's designed for my specific needs and workflows. If it happens to work for you too, that's wonderful but unexpected! No support or maintenance is guaranteed.
 
@@ -48,21 +34,14 @@
 
 ## Features
 
-### 🔧 **15 Consolidated Tools** (reduced from 22 for 30% context efficiency)
-- **Task Management**: `tasks`, `manage_task` - Complete CRUD with advanced querying
-- **Project & Folder Organization**: `projects`, `folders` - Hierarchical project management  
-- **Tag Operations**: `tags` - Full hierarchy support with create/nest/reparent operations
-- **GTD Analytics**: `productivity_stats`, `task_velocity`, `analyze_overdue`, `workflow_analysis` 
-- **Pattern Analysis**: `analyze_patterns` - 8 built-in workflow optimization patterns
-- **Data Export**: `export` - CSV, JSON, Markdown formats with filtering
-- **System Tools**: `perspectives`, `system`, `manage_reviews`, `recurring_tasks`
-
-### ⚡ **Performance & Architecture**  
-- **95% performance improvements** - Queries complete in <1 second for 2000+ tasks
-- **Type-safe V2 architecture** - Eliminated 40/41 unsafe `any` type usage
-- **MCP specification compliance** - Proper stdin handling and graceful shutdown  
-- **Smart caching system** - Automatic invalidation with TTL-based refresh
-- **Summary-first responses** - Get insights before detailed data
+- Task management (create, update, complete, delete)
+- Project and folder organization  
+- Sequential/parallel support for both projects and tasks
+- GTD analytics and productivity insights
+- Tag management
+- **Perspective support** - List and query OmniFocus perspectives
+- Data export (CSV, JSON, Markdown)
+- Smart caching for performance
 
 ## Quick Start
 
@@ -114,40 +93,24 @@
 
 ## Using MCP Prompts in Claude Desktop
 
-This server provides five optimized prompts for GTD workflows and essential reference. To access them in Claude Desktop (v0.12.55+):
+This server provides nine pre-built prompts for common GTD workflows and reference guides. To access them in Claude Desktop (v0.12.55+):
 
 1. Click the **"+"** button (bottom-left of the input box)
 2. Select **"Add from omnifocus"** from the menu
 3. Choose from available prompts:
    - **GTD Workflows:**
-     - `gtd_process_inbox` - Process inbox using pure GTD methodology (2-minute rule, actionable decision tree)
-     - `eisenhower_matrix_inbox` - Process inbox using Urgent/Important quadrants (complementary to GTD)
+     - `gtd_process_inbox` - Process inbox with 2-minute rule
+     - `eisenhower_matrix_inbox` - Process inbox items using the Eisenhower Matrix (Urgent/Important quadrants)
      - `gtd_weekly_review` - Complete weekly review with stale project detection
      - `gtd_principles` - Core GTD methodology guide
-   - **Essential Reference:**
+   - **Reference Guides:**
      - `quick_reference` - Essential tips and emergency commands
-
-These prompts provide guided conversations with pre-configured questions and responses tailored to specific workflows. The two inbox processing methods serve complementary purposes: Eisenhower Matrix for initial overwhelm/priority learning, GTD Process for daily maintenance.
-
-## Testing the Server
-
-For comprehensive testing of all v2.1.0 features:
-
-### **Claude Desktop Users**
-Copy the entire prompt from [`CLAUDE_DESKTOP_TEST_PROMPT.md`](CLAUDE_DESKTOP_TEST_PROMPT.md) into Claude Desktop for guided testing of all 15 tools, 5 prompts, and key workflows.
-
-### **Developers** 
-See [`COMPREHENSIVE_TEST_GUIDE.md`](COMPREHENSIVE_TEST_GUIDE.md) for detailed technical testing procedures.
-
-### **Quick Health Check**
-```bash
-# Test server is running
-echo '{"jsonrpc":"2.0","id":1,"method":"tools/list"}' | node dist/index.js | jq -r '.result.tools | length'
-# Should return: 15
-
-# Test a simple operation  
-echo '{"jsonrpc":"2.0","id":1,"method":"tools/call","params":{"name":"system","arguments":{"operation":"version"}}}' | node dist/index.js
-```
+     - `tool_discovery_guide` - All tools with performance characteristics
+     - `common_patterns_guide` - Best practices and workflows
+     - `troubleshooting_guide` - Common errors and solutions
+     - `tag_performance_guide` - Optimize tag queries
+
+These prompts provide guided conversations with pre-configured questions and responses tailored to specific workflows.
 
 ## Basic Usage
 
